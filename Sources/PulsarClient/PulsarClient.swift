/*
 * Licensed under the Apache License, Version 2.0 (the "License");
 * you may not use this file except in compliance with the License.
 * You may obtain a copy of the License at
 *
 *   http://www.apache.org/licenses/LICENSE-2.0
 *
 * Unless required by applicable law or agreed to in writing, software
 * distributed under the License is distributed on an "AS IS" BASIS,
 * WITHOUT WARRANTIES OR CONDITIONS OF ANY KIND, either express or implied.
 * See the License for the specific language governing permissions and
 * limitations under the License.
 */

import Foundation
import Logging
import NIO
import NIOCore
import NIOPosix

/// The main PulsarClient implementation
public final class PulsarClient: PulsarClientProtocol {
  private let serviceUrl: String
  private let logger: Logger

  /// Initialize a new PulsarClient
  /// - Parameters:
  ///   - serviceUrl: The Pulsar service URL (e.g., "pulsar://localhost:6650")
  ///   - logger: Logger instance for logging
  public init(serviceUrl: String, logger: Logger = Logger(label: "PulsarClient")) {
    self.serviceUrl = serviceUrl
    self.logger = logger
  }

  /// Create a new PulsarClient using a builder
  /// - Parameter configure: Configuration closure
  /// - Returns: A configured PulsarClient instance
  public static func builder(configure: (PulsarClientBuilder) -> Void) -> PulsarClient {
    let builder = PulsarClientBuilder()
    configure(builder)
    return builder.build()
  }

  // MARK: - Implementation Storage

  /// Internal implementation details
  private struct Implementation {
    let serviceUrl: String
    let logger: Logger
    let eventLoopGroup: EventLoopGroup
    let connectionPool: ConnectionPool
    let authentication: Authentication?
    let operationTimeout: TimeInterval
    let statsInterval: TimeInterval
    let configuration: ClientConfiguration
    let tracker: ClientTracker
  }

  private static let implementationsLock = NSLock()
  nonisolated(unsafe) private static var implementations: [ObjectIdentifier: Implementation] = [:]

  private var implementation: Implementation {
    get {
      Self.implementationsLock.lock()
      defer { Self.implementationsLock.unlock() }
      guard let impl = Self.implementations[ObjectIdentifier(self)] else {
        fatalError(
          "PulsarClient implementation not initialized. Use PulsarClientBuilder to create clients.")
      }
      return impl
    }
    set {
      Self.implementationsLock.lock()
      defer { Self.implementationsLock.unlock() }
      Self.implementations[ObjectIdentifier(self)] = newValue
    }
  }

  /// Initialize with full configuration
  internal convenience init(configuration: ClientConfiguration) {
    self.init(serviceUrl: configuration.serviceUrl, logger: configuration.logger)

    let eventLoopGroup =
      configuration.eventLoopGroup
      ?? MultiThreadedEventLoopGroup(numberOfThreads: configuration.ioThreads)
    let connectionPool = ConnectionPool(
      serviceUrl: configuration.serviceUrl,
      eventLoopGroup: eventLoopGroup,
      logger: configuration.logger,
      authentication: configuration.authentication,
<<<<<<< HEAD
      encryptionPolicy: configuration.encryptionPolicy
=======
      encryptionPolicy: configuration.encryptionPolicy,
      authRefreshInterval: configuration.authRefreshInterval
>>>>>>> e6ce8a3d
    )

    self.implementation = Implementation(
      serviceUrl: configuration.serviceUrl,
      logger: configuration.logger,
      eventLoopGroup: eventLoopGroup,
      connectionPool: connectionPool,
      authentication: configuration.authentication,
      operationTimeout: configuration.operationTimeout,
      statsInterval: configuration.statsInterval,
      configuration: configuration,
      tracker: ClientTracker()
    )

    // Start connection pool health monitoring
    Task {
      await connectionPool.startHealthMonitoring()
    }
  }
<<<<<<< HEAD

  // MARK: - Public Methods

=======

  // MARK: - Public Methods

>>>>>>> e6ce8a3d
  /// Get client statistics
  public func getStatistics() async -> ClientStatistics {
    guard let impl = Self.implementations[ObjectIdentifier(self)] else {
      // Return empty statistics if disposed
      return ClientStatistics(
        activeConnections: 0,
        totalConnections: 0,
        activeProducers: 0,
        activeConsumers: 0,
        memoryUsage: 0
      )
    }

    let poolStats = await impl.connectionPool.getStatistics()
    let (producers, consumers, _, _, baseMemory) = await impl.tracker.getStatistics()

    // Calculate total memory usage including connections
    let connectionMemory = Int64(poolStats.totalConnections) * 200 * 1024  // 200KB per connection
    let totalMemory = baseMemory + connectionMemory

    return ClientStatistics(
      activeConnections: poolStats.activeConnections,
      totalConnections: poolStats.totalConnections,
      activeProducers: producers,
      activeConsumers: consumers,
      memoryUsage: totalMemory
    )
  }

  /// Enhanced dispose with cleanup
  public func dispose() async {
    // Get implementation before any cleanup
    guard let impl = Self.implementations[ObjectIdentifier(self)] else {
      // Already disposed
      return
    }

    impl.logger.info("Disposing PulsarClient")

    // Close all connections
    await impl.connectionPool.close()

    // Shutdown event loop group if we created it
    if let group = impl.eventLoopGroup as? MultiThreadedEventLoopGroup {
      await withCheckedContinuation { continuation in
        group.shutdownGracefully { _ in continuation.resume() }
      }
    }

    // Clear implementation
    await withCheckedContinuation { continuation in
      Self.implementationsLock.lock()
      Self.implementations.removeValue(forKey: ObjectIdentifier(self))
      Self.implementationsLock.unlock()
      continuation.resume()
    }

    impl.logger.info("PulsarClient disposed")
  }

  // MARK: - PulsarClientProtocol Implementation

  public func newProducer<T: Sendable>(
    topic: String,
    schema: Schema<T>,
    configure: (ProducerBuilder<T>) -> Void
  ) async throws -> any ProducerProtocol<T> {
    let producerBuilder = ProducerBuilder(options: .init(topic: topic, schema: schema))
    configure(producerBuilder)
    let producer = try await createProducer(options: producerBuilder.options)
    return producer as any ProducerProtocol<T>
  }

  public func newConsumer<T: Sendable>(
    topic: String,
    schema: Schema<T>,
    configure: (ConsumerBuilder<T>) -> Void
  ) async throws -> any ConsumerProtocol<T> {
    let consumerBuilder = ConsumerBuilder(
      options: .init(subscriptionName: "default", topic: topic, schema: schema))
    configure(consumerBuilder)
    let consumer = try await createConsumer(options: consumerBuilder.options)
    return consumer as any ConsumerProtocol<T>
  }

  public func newReader<T: Sendable>(
    topic: String,
    schema: Schema<T>,
    configure: (ReaderBuilder<T>) -> Void
  ) async throws -> any ReaderProtocol<T> {
    let readerBuilder = ReaderBuilder(
      options: .init(startMessageId: .earliest, topic: topic, schema: schema))
    configure(readerBuilder)
    let reader = try await createReader(options: readerBuilder.options)
    return reader as any ReaderProtocol<T>
  }

  // MARK: - Internal Factory Methods

  func createProducer<T: Sendable>(options: ProducerOptions<T>) async throws -> ProducerImpl<T> {
    try options.validate()

    // Get connection for the topic
    let connection = try await implementation.connectionPool.getConnectionForTopic(options.topic)

    // Create producer on the server
    let (producerId, _) = try await connection.createProducer(
      topic: options.topic,
      producerName: options.producerName,
      schema: nil,
      producerAccessMode: .shared,
      producerProperties: [:]
    )

    let channelManager = await connection.channelManager ?? ChannelManager()

    // Create producer channel and register it
    let producerChannel = ProducerChannel(
      id: producerId,
      topic: options.topic,
      producerName: options.producerName,
      connection: connection,
      schemaInfo: nil
    )
    await channelManager.registerProducer(producerChannel)
    await producerChannel.activate()

    let producer = ProducerImpl<T>(
      id: producerId,
      topic: options.topic,
      producerName: options.producerName,
      connection: connection,
      schema: options.schema,
      configuration: options,
      logger: implementation.logger,
      channelManager: channelManager,
      tracker: implementation.tracker
    )

    // Start batch sender if batching is enabled
    await producer.startBatchSender()

    // Register with tracker
    await implementation.tracker.registerProducer(producer, topic: options.topic)

    return producer
  }

  func createConsumer<T: Sendable>(options: ConsumerOptions<T>) async throws -> ConsumerImpl<T> {
    try options.validate()

    // Get connection for the topic
    let connection = try await implementation.connectionPool.getConnectionForTopic(options.topic)
    let channelManager = await connection.channelManager ?? ChannelManager()

    // CRITICAL: Pre-allocate consumer ID and register channel BEFORE sending SUBSCRIBE
    // This matches the C# DotPulsar implementation pattern
    let consumerId = await connection.commandBuilder.nextConsumerId()

    // Create consumer channel and register it BEFORE subscribing
    let consumerChannel = ConsumerChannel(
      id: consumerId,
      topic: options.topic,
      subscription: options.subscriptionName,
      consumerName: options.consumerName,
      connection: connection
    )
    await channelManager.registerConsumer(consumerChannel)

    // Subscribe to the topic on the server (now that channel is ready)
    let (actualConsumerId, _) = try await connection.subscribe(
      topic: options.topic,
      subscription: options.subscriptionName,
      subType: options.subscriptionType,
      consumerName: options.consumerName,
      initialPosition: options.initialPosition,
      schema: nil,
      preAssignedConsumerId: consumerId  // Use our pre-assigned ID
    )

    // Verify the IDs match (they should since we pre-assigned)
    assert(
      actualConsumerId == consumerId,
      "Consumer ID mismatch: expected \(consumerId), got \(actualConsumerId)")

    // Activate channel immediately after successful SUBSCRIBE (like C# implementation)
    await consumerChannel.activate()

    let consumer = ConsumerImpl<T>(
      id: consumerId,
      topics: options.topic.isEmpty ? options.topics : [options.topic],
      subscription: options.subscriptionName,
      connection: connection,
      schema: options.schema,
      configuration: options,
      logger: implementation.logger,
      channelManager: channelManager,
      tracker: implementation.tracker
    )

    // Set up message handler to route messages from channel to consumer
    await consumerChannel.setMessageHandler { [weak consumer] commandMessage, payload, metadata in
      guard let consumer = consumer else { return }
      await consumer.handleIncomingMessage(commandMessage, payload: payload, metadata: metadata)
    }

    // Start the consumer's receiver task
    await consumer.startReceiver()

    // Register with tracker
    await implementation.tracker.registerConsumer(consumer as ConsumerImpl<T>, topic: options.topic)

    return consumer
  }

  func createReader<T: Sendable>(options: ReaderOptions<T>) async throws -> ReaderImpl<T> {
    try options.validate()

    // Create a consumer with reader configuration
    let consumerOptions = ConsumerOptions<T>(
      subscriptionName: options.subscriptionName ?? "reader-\(UUID().uuidString)",
      topic: options.topic,
      schema: options.schema
    )
    .withConsumerName(options.readerName)
    .withMessagePrefetchCount(options.messagePrefetchCount)
    .withReadCompacted(options.readCompacted)

    let consumer = try await createConsumer(options: consumerOptions) as ConsumerImpl<T>

    // Create reader wrapping the consumer
    let reader = ReaderImpl<T>(
      consumer: consumer,
      topic: options.topic,
      startMessageId: options.startMessageId,
      logger: implementation.logger,
      options: options
    )

    return reader
  }
}

// MARK: - PulsarClient Builder

/// PulsarClient builder
public final class PulsarClientBuilder {
  internal var serviceUrl: String = "pulsar://localhost:6650"
  internal var logger: Logger = Logger(label: "PulsarClient")
  internal var authentication: Authentication?
  internal var encryptionPolicy: EncryptionPolicy = .preferUnencrypted
  internal var operationTimeout: TimeInterval = 30.0
<<<<<<< HEAD
=======
  internal var authRefreshInterval: TimeInterval = 30.0
>>>>>>> e6ce8a3d

  /// Initialize a new PulsarClientBuilder
  public init() {}

  /// Set the service URL
  /// - Parameter url: The Pulsar service URL
  @discardableResult
  public func withServiceUrl(_ url: String) -> PulsarClientBuilder {
    self.serviceUrl = url
    return self
  }

  /// Set the logger
  /// - Parameter logger: The logger to use
  @discardableResult
  public func withLogger(_ logger: Logger) -> PulsarClientBuilder {
    self.logger = logger
    return self
  }

  /// Set the authentication
  /// - Parameter authentication: The authentication provider
  @discardableResult
  public func withAuthentication(_ authentication: Authentication) -> PulsarClientBuilder {
    self.authentication = authentication
    return self
  }

  /// Set the encryption policy
  /// - Parameter policy: The encryption policy to use
  @discardableResult
  public func withEncryptionPolicy(_ policy: EncryptionPolicy) -> PulsarClientBuilder {
    self.encryptionPolicy = policy
    return self
  }

  /// Set the operation timeout
  /// - Parameter timeout: The timeout (in seconds) to use
  @discardableResult
  public func withOperationTimeout(_ timeout: TimeInterval) -> PulsarClientBuilder {
    self.operationTimeout = timeout
    return self
  }

<<<<<<< HEAD
=======
  /// Set the authentication refresh interval
  /// - Parameter interval: The interval (in seconds) between authentication refresh attempts
  @discardableResult
  public func withAuthRefreshInterval(_ interval: TimeInterval) -> PulsarClientBuilder {
    self.authRefreshInterval = interval
    return self
  }

>>>>>>> e6ce8a3d
  /// Build the PulsarClient
  /// - Returns: A new PulsarClient instance
  public func build() -> PulsarClient {
    return buildWithConfiguration()
  }

  /// Build the client with full configuration
  internal func buildWithConfiguration() -> PulsarClient {
    let configuration = ClientConfiguration(
      serviceUrl: serviceUrl,
      authentication: authentication,
      encryptionPolicy: encryptionPolicy,
      operationTimeout: operationTimeout,
      ioThreads: 1,
      messageListenerThreads: 1,
      connectionsPerBroker: 1,
      useTcpNoDelay: true,
      tlsAllowInsecureConnection: false,
      tlsValidateHostname: true,
      enableTransaction: false,
      statsInterval: 60.0,
      logger: logger,
<<<<<<< HEAD
      eventLoopGroup: nil
=======
      eventLoopGroup: nil,
      authRefreshInterval: authRefreshInterval
>>>>>>> e6ce8a3d
    )

    return PulsarClient(configuration: configuration)
  }
}

// MARK: - Configuration

struct ClientConfiguration {
  let serviceUrl: String
  let authentication: Authentication?
  let encryptionPolicy: EncryptionPolicy
  let operationTimeout: TimeInterval
  let ioThreads: Int
  let messageListenerThreads: Int
  let connectionsPerBroker: Int
  let useTcpNoDelay: Bool
  let tlsAllowInsecureConnection: Bool
  let tlsValidateHostname: Bool
  let enableTransaction: Bool
  let statsInterval: TimeInterval
  let logger: Logger
  let eventLoopGroup: EventLoopGroup?
<<<<<<< HEAD
=======
  let authRefreshInterval: TimeInterval
>>>>>>> e6ce8a3d
}

/// Client statistics
public struct ClientStatistics {
  public let activeConnections: Int
  public let totalConnections: Int
  public let activeProducers: Int
  public let activeConsumers: Int
  public let memoryUsage: Int64
}

// MARK: - Client Tracker

/// Tracks active producers and consumers for statistics
actor ClientTracker {
  private var activeProducers: Set<ObjectIdentifier> = []
  private var activeConsumers: Set<ObjectIdentifier> = []
  private var producerTopics: [ObjectIdentifier: String] = [:]
  private var consumerTopics: [ObjectIdentifier: String] = [:]

  // Memory tracking
  private var estimatedMemoryUsage: Int64 = 0
  private let baseMemoryOverhead: Int64 = 1024 * 100  // 100KB base overhead

  func registerProducer<T>(_ producer: ProducerImpl<T>, topic: String) {
    activeProducers.insert(ObjectIdentifier(producer))
    producerTopics[ObjectIdentifier(producer)] = topic
  }

  func unregisterProducer<T>(_ producer: ProducerImpl<T>) {
    activeProducers.remove(ObjectIdentifier(producer))
    producerTopics.removeValue(forKey: ObjectIdentifier(producer))
  }

  func registerConsumer<T>(_ consumer: ConsumerImpl<T>, topic: String) {
    activeConsumers.insert(ObjectIdentifier(consumer))
    consumerTopics[ObjectIdentifier(consumer)] = topic
  }

  func unregisterConsumer<T>(_ consumer: ConsumerImpl<T>) {
    activeConsumers.remove(ObjectIdentifier(consumer))
    consumerTopics.removeValue(forKey: ObjectIdentifier(consumer))
  }

  func getStatistics() -> (
    producers: Int, consumers: Int, producerTopics: Set<String>, consumerTopics: Set<String>,
    memoryUsage: Int64
  ) {
    let producerTopicSet = Set(producerTopics.values)
    let consumerTopicSet = Set(consumerTopics.values)

    // Calculate estimated memory usage
    var memoryUsage = baseMemoryOverhead

    // Each producer/consumer has overhead
    let producerOverhead: Int64 = 1024 * 50  // 50KB per producer (includes batching buffers)
    let consumerOverhead: Int64 = 1024 * 100  // 100KB per consumer (includes receive queue)

    memoryUsage += Int64(activeProducers.count) * producerOverhead
    memoryUsage += Int64(activeConsumers.count) * consumerOverhead

    // Note: Connection pool memory is calculated separately in getStatistics()

    return (
      activeProducers.count, activeConsumers.count, producerTopicSet, consumerTopicSet, memoryUsage
    )
  }
}<|MERGE_RESOLUTION|>--- conflicted
+++ resolved
@@ -88,12 +88,8 @@
       eventLoopGroup: eventLoopGroup,
       logger: configuration.logger,
       authentication: configuration.authentication,
-<<<<<<< HEAD
-      encryptionPolicy: configuration.encryptionPolicy
-=======
       encryptionPolicy: configuration.encryptionPolicy,
       authRefreshInterval: configuration.authRefreshInterval
->>>>>>> e6ce8a3d
     )
 
     self.implementation = Implementation(
@@ -113,15 +109,9 @@
       await connectionPool.startHealthMonitoring()
     }
   }
-<<<<<<< HEAD
 
   // MARK: - Public Methods
 
-=======
-
-  // MARK: - Public Methods
-
->>>>>>> e6ce8a3d
   /// Get client statistics
   public func getStatistics() async -> ClientStatistics {
     guard let impl = Self.implementations[ObjectIdentifier(self)] else {
@@ -374,10 +364,7 @@
   internal var authentication: Authentication?
   internal var encryptionPolicy: EncryptionPolicy = .preferUnencrypted
   internal var operationTimeout: TimeInterval = 30.0
-<<<<<<< HEAD
-=======
   internal var authRefreshInterval: TimeInterval = 30.0
->>>>>>> e6ce8a3d
 
   /// Initialize a new PulsarClientBuilder
   public init() {}
@@ -422,8 +409,6 @@
     return self
   }
 
-<<<<<<< HEAD
-=======
   /// Set the authentication refresh interval
   /// - Parameter interval: The interval (in seconds) between authentication refresh attempts
   @discardableResult
@@ -432,7 +417,6 @@
     return self
   }
 
->>>>>>> e6ce8a3d
   /// Build the PulsarClient
   /// - Returns: A new PulsarClient instance
   public func build() -> PulsarClient {
@@ -455,12 +439,8 @@
       enableTransaction: false,
       statsInterval: 60.0,
       logger: logger,
-<<<<<<< HEAD
-      eventLoopGroup: nil
-=======
       eventLoopGroup: nil,
       authRefreshInterval: authRefreshInterval
->>>>>>> e6ce8a3d
     )
 
     return PulsarClient(configuration: configuration)
@@ -484,10 +464,7 @@
   let statsInterval: TimeInterval
   let logger: Logger
   let eventLoopGroup: EventLoopGroup?
-<<<<<<< HEAD
-=======
   let authRefreshInterval: TimeInterval
->>>>>>> e6ce8a3d
 }
 
 /// Client statistics
