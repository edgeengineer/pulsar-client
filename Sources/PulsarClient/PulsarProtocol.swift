--- conflicted
+++ resolved
@@ -1,11 +1,8 @@
-import CyclicRedundancyCheck
+
 import Foundation
 import NIOCore
 import SwiftProtobuf
-<<<<<<< HEAD
 import NIOCore
-=======
->>>>>>> 76144073
 
 /// Pulsar wire protocol constants
 public enum PulsarProtocol {
