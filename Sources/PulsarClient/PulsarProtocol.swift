--- conflicted
+++ resolved
@@ -1,10 +1,7 @@
 import Foundation
 import NIOCore
 import SwiftProtobuf
-<<<<<<< HEAD
-=======
-import CyclicRedundancyCheck
->>>>>>> e6ce8a3d
+import NIOCore
 
 /// Pulsar wire protocol constants
 public enum PulsarProtocol {
@@ -99,7 +96,6 @@
     // Complex frame (with metadata/payload) - matches C# Serialize(BaseCommand, MessageMetadata, ReadOnlySequence<byte>)
     guard let metadata = frame.metadata else {
       throw PulsarClientError.protocolError("Metadata required for message frames")
-<<<<<<< HEAD
     }
 
     let metadataData: Data
@@ -115,23 +111,6 @@
       print("  compression: \(metadata.compression)")
       fatalError("Failed to serialize metadata in encoder: \(error)")
     }
-=======
-    }
-
-    let metadataData: Data
-    do {
-      metadataData = try metadata.serializedData()
-    } catch {
-      print("ERROR: Failed to serialize metadata in encoder: \(error)")
-      print("Metadata details:")
-      print(
-        "  hasProducerName: \(metadata.hasProducerName), producerName: '\(metadata.producerName)'")
-      print("  hasSequenceID: \(metadata.hasSequenceID), sequenceID: \(metadata.sequenceID)")
-      print("  hasPublishTime: \(metadata.hasPublishTime), publishTime: \(metadata.publishTime)")
-      print("  compression: \(metadata.compression)")
-      fatalError("Failed to serialize metadata in encoder: \(error)")
-    }
->>>>>>> e6ce8a3d
     let metadataSize = UInt32(metadataData.count)
     let payload = frame.payload ?? Data()
 
@@ -161,11 +140,7 @@
 
   /// Calculate CRC32C checksum (using Castagnoli polynomial)
   private func calculateCRC32C(data: Data) -> UInt32 {
-<<<<<<< HEAD
-    return CRC32C.checksum(data)
-=======
     return CyclicRedundancyCheck.crc32c(bytes: data)
->>>>>>> e6ce8a3d
   }
 }
 
@@ -252,11 +227,7 @@
 
   /// Calculate CRC32C checksum (using Castagnoli polynomial)
   private func calculateCRC32C(data: Data) -> UInt32 {
-<<<<<<< HEAD
-    return CRC32C.checksum(data)
-=======
     return CyclicRedundancyCheck.crc32c(bytes: data)
->>>>>>> e6ce8a3d
   }
 }
 
@@ -382,11 +353,7 @@
       producer.schema = protoSchema
     }
 
-<<<<<<< HEAD
-    if let initialSequenceId = initialSequenceId {
-=======
     if initialSequenceId != nil {
->>>>>>> e6ce8a3d
       // Note: initialSequenceID might be named differently in the proto
       // producer.initialSequenceID = initialSequenceId
     }
@@ -579,8 +546,6 @@
     return command
   }
 
-<<<<<<< HEAD
-=======
   /// Create AUTH_RESPONSE command
   public func authResponse(
     clientVersion: String = "PulsarClient-Swift/1.0.0",
@@ -598,7 +563,6 @@
     return command
   }
 
->>>>>>> e6ce8a3d
   /// Create message metadata
   public func createMessageMetadata(
     producerName: String,
