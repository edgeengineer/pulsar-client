/*
 * Licensed under the Apache License, Version 2.0 (the "License");
 * you may not use this file except in compliance with the License.
 * You may obtain a copy of the License at
 *
 *   http://www.apache.org/licenses/LICENSE-2.0
 *
 * Unless required by applicable law or agreed to in writing, software
 * distributed under the License is distributed on an "AS IS" BASIS,
 * WITHOUT WARRANTIES OR CONDITIONS OF ANY KIND, either express or implied.
 * See the License for the specific language governing permissions and
 * limitations under the License.
 */

import Foundation

/// Protocol for building messages with metadata
public protocol MessageBuilderProtocol<T>: Sendable where T: Sendable {
<<<<<<< HEAD
    associatedtype T
    
    /// The producer to send the message with
    var producer: any ProducerProtocol<T> { get }
    
    /// Set the message value
    func withValue(_ value: T) -> Self
    
    /// Set the key
    func withKey(_ key: String) -> Self
    
    /// Set the key as bytes
    func withKeyBytes(_ keyBytes: Data) -> Self
    
    /// Set the ordering key
    func withOrderingKey(_ orderingKey: Data) -> Self
    
    /// Set the event time
    func withEventTime(_ eventTime: Date) -> Self
    
    /// Set the deliver at time
    func withDeliverAt(_ deliverAt: Date) -> Self
    
    /// Set the deliver after delay
    func withDeliverAfter(_ delay: TimeInterval) -> Self
    
    /// Set the schema version
    func withSchemaVersion(_ schemaVersion: Data) -> Self
    
    /// Set the sequence id
    func withSequenceId(_ sequenceId: UInt64) -> Self
    
    /// Add a property
    func withProperty(_ key: String, _ value: String) -> Self
    
    /// Set all properties
    func withProperties(_ properties: [String: String]) -> Self
    
    /// Set the partition key
    func withPartitionKey(_ partitionKey: String) -> Self
    
    /// Set the disable replication flag
    func withDisableReplication(_ disable: Bool) -> Self
    
    /// Set the transaction for this message
    func withTransaction(_ transaction: Transaction) -> Self
    
    /// Send the message
    func send() async throws -> MessageId
=======
  associatedtype T

  /// The producer to send the message with
  var producer: any ProducerProtocol<T> { get }

  /// Set the message value
  func withValue(_ value: T) -> Self

  /// Set the key
  func withKey(_ key: String) -> Self

  /// Set the key as bytes
  func withKeyBytes(_ keyBytes: Data) -> Self

  /// Set the ordering key
  func withOrderingKey(_ orderingKey: Data) -> Self

  /// Set the event time
  func withEventTime(_ eventTime: Date) -> Self

  /// Set the deliver at time
  func withDeliverAt(_ deliverAt: Date) -> Self

  /// Set the deliver after delay
  func withDeliverAfter(_ delay: TimeInterval) -> Self

  /// Set the schema version
  func withSchemaVersion(_ schemaVersion: Data) -> Self

  /// Set the sequence id
  func withSequenceId(_ sequenceId: UInt64) -> Self

  /// Add a property
  func withProperty(_ key: String, _ value: String) -> Self

  /// Set all properties
  func withProperties(_ properties: [String: String]) -> Self

  /// Set the partition key
  func withPartitionKey(_ partitionKey: String) -> Self

  /// Set the disable replication flag
  func withDisableReplication(_ disable: Bool) -> Self

  /// Send the message
  func send() async throws -> MessageId
>>>>>>> 23757260
}

/// Default message builder implementation
public struct MessageBuilder<T>: MessageBuilderProtocol where T: Sendable {
<<<<<<< HEAD
    public let producer: any ProducerProtocol<T>
    private var metadata: MessageMetadata
    private var value: T?
    private var transaction: Transaction?
    
    public init(producer: any ProducerProtocol<T>) {
        self.producer = producer
        self.metadata = MessageMetadata()
    }
    
    public func withValue(_ value: T) -> MessageBuilder<T> {
        var builder = self
        builder.value = value
        return builder
    }
    
    public func withKey(_ key: String) -> MessageBuilder<T> {
        var builder = self
        builder.metadata = metadata.withKey(key)
        return builder
    }
    
    public func withKeyBytes(_ keyBytes: Data) -> MessageBuilder<T> {
        var builder = self
        builder.metadata = metadata.withKeyBytes(keyBytes)
        return builder
    }
    
    public func withOrderingKey(_ orderingKey: Data) -> MessageBuilder<T> {
        var builder = self
        builder.metadata = metadata.withOrderingKey(orderingKey)
        return builder
    }
    
    public func withEventTime(_ eventTime: Date) -> MessageBuilder<T> {
        var builder = self
        builder.metadata = metadata.withEventTime(eventTime)
        return builder
    }
    
    public func withDeliverAt(_ deliverAt: Date) -> MessageBuilder<T> {
        var builder = self
        builder.metadata = metadata.withDeliverAt(deliverAt)
        return builder
    }
    
    public func withDeliverAfter(_ delay: TimeInterval) -> MessageBuilder<T> {
        var builder = self
        builder.metadata = metadata.withDeliverAfter(delay)
        return builder
    }
    
    public func withSchemaVersion(_ schemaVersion: Data) -> MessageBuilder<T> {
        var builder = self
        builder.metadata = metadata.withSchemaVersion(schemaVersion)
        return builder
    }
    
    public func withSequenceId(_ sequenceId: UInt64) -> MessageBuilder<T> {
        var builder = self
        builder.metadata = metadata.withSequenceId(sequenceId)
        return builder
    }
    
    public func withProperty(_ key: String, _ value: String) -> MessageBuilder<T> {
        var builder = self
        builder.metadata = metadata.withProperty(key, value)
        return builder
    }
    
    public func withProperties(_ properties: [String: String]) -> MessageBuilder<T> {
        var builder = self
        builder.metadata = metadata.withProperties(properties)
        return builder
    }
    
    public func withPartitionKey(_ partitionKey: String) -> MessageBuilder<T> {
        var builder = self
        builder.metadata = metadata.withKey(partitionKey)
        return builder
    }
    
    public func withDisableReplication(_ disable: Bool) -> MessageBuilder<T> {
        var builder = self
        builder.metadata = metadata.withDisableReplication(disable)
        return builder
    }
    
    public func withTransaction(_ transaction: Transaction) -> MessageBuilder<T> {
        var builder = self
        builder.transaction = transaction
        return builder
    }
    
    public func send() async throws -> MessageId {
        guard let value = value else {
            throw PulsarClientError.invalidConfiguration("Message value not set")
        }
        
        return try await producer.send(value, metadata: metadata)
=======
  public let producer: any ProducerProtocol<T>
  private var metadata: MessageMetadata
  private var value: T?

  public init(producer: any ProducerProtocol<T>) {
    self.producer = producer
    self.metadata = MessageMetadata()
  }

  public func withValue(_ value: T) -> MessageBuilder<T> {
    var builder = self
    builder.value = value
    return builder
  }

  public func withKey(_ key: String) -> MessageBuilder<T> {
    var builder = self
    builder.metadata = metadata.withKey(key)
    return builder
  }

  public func withKeyBytes(_ keyBytes: Data) -> MessageBuilder<T> {
    var builder = self
    builder.metadata = metadata.withKeyBytes(keyBytes)
    return builder
  }

  public func withOrderingKey(_ orderingKey: Data) -> MessageBuilder<T> {
    var builder = self
    builder.metadata = metadata.withOrderingKey(orderingKey)
    return builder
  }

  public func withEventTime(_ eventTime: Date) -> MessageBuilder<T> {
    var builder = self
    builder.metadata = metadata.withEventTime(eventTime)
    return builder
  }

  public func withDeliverAt(_ deliverAt: Date) -> MessageBuilder<T> {
    var builder = self
    builder.metadata = metadata.withDeliverAt(deliverAt)
    return builder
  }

  public func withDeliverAfter(_ delay: TimeInterval) -> MessageBuilder<T> {
    var builder = self
    builder.metadata = metadata.withDeliverAfter(delay)
    return builder
  }

  public func withSchemaVersion(_ schemaVersion: Data) -> MessageBuilder<T> {
    var builder = self
    builder.metadata = metadata.withSchemaVersion(schemaVersion)
    return builder
  }

  public func withSequenceId(_ sequenceId: UInt64) -> MessageBuilder<T> {
    var builder = self
    builder.metadata = metadata.withSequenceId(sequenceId)
    return builder
  }

  public func withProperty(_ key: String, _ value: String) -> MessageBuilder<T> {
    var builder = self
    builder.metadata = metadata.withProperty(key, value)
    return builder
  }

  public func withProperties(_ properties: [String: String]) -> MessageBuilder<T> {
    var builder = self
    builder.metadata = metadata.withProperties(properties)
    return builder
  }

  public func withPartitionKey(_ partitionKey: String) -> MessageBuilder<T> {
    var builder = self
    builder.metadata = metadata.withKey(partitionKey)
    return builder
  }

  public func withDisableReplication(_ disable: Bool) -> MessageBuilder<T> {
    var builder = self
    builder.metadata = metadata.withDisableReplication(disable)
    return builder
  }

  public func send() async throws -> MessageId {
    guard let value = value else {
      throw PulsarClientError.invalidConfiguration("Message value not set")
>>>>>>> 23757260
    }

    return try await producer.send(value, metadata: metadata)
  }
}

/// Extension to ProducerProtocol to provide message builder
<<<<<<< HEAD
public extension ProducerProtocol {
    /// Create a new message builder
    func newMessage() -> MessageBuilder<MessageType> {
        return MessageBuilder(producer: self)
    }
    
    /// Create a new message builder with a transaction
    func newMessage(transaction: Transaction) -> MessageBuilder<MessageType> {
        return MessageBuilder(producer: self).withTransaction(transaction)
    }
=======
extension ProducerProtocol {
  /// Create a new message builder
  public func newMessage() -> MessageBuilder<MessageType> {
    return MessageBuilder(producer: self)
  }
>>>>>>> 23757260
}<|MERGE_RESOLUTION|>--- conflicted
+++ resolved
@@ -16,7 +16,6 @@
 
 /// Protocol for building messages with metadata
 public protocol MessageBuilderProtocol<T>: Sendable where T: Sendable {
-<<<<<<< HEAD
     associatedtype T
     
     /// The producer to send the message with
@@ -66,59 +65,10 @@
     
     /// Send the message
     func send() async throws -> MessageId
-=======
-  associatedtype T
-
-  /// The producer to send the message with
-  var producer: any ProducerProtocol<T> { get }
-
-  /// Set the message value
-  func withValue(_ value: T) -> Self
-
-  /// Set the key
-  func withKey(_ key: String) -> Self
-
-  /// Set the key as bytes
-  func withKeyBytes(_ keyBytes: Data) -> Self
-
-  /// Set the ordering key
-  func withOrderingKey(_ orderingKey: Data) -> Self
-
-  /// Set the event time
-  func withEventTime(_ eventTime: Date) -> Self
-
-  /// Set the deliver at time
-  func withDeliverAt(_ deliverAt: Date) -> Self
-
-  /// Set the deliver after delay
-  func withDeliverAfter(_ delay: TimeInterval) -> Self
-
-  /// Set the schema version
-  func withSchemaVersion(_ schemaVersion: Data) -> Self
-
-  /// Set the sequence id
-  func withSequenceId(_ sequenceId: UInt64) -> Self
-
-  /// Add a property
-  func withProperty(_ key: String, _ value: String) -> Self
-
-  /// Set all properties
-  func withProperties(_ properties: [String: String]) -> Self
-
-  /// Set the partition key
-  func withPartitionKey(_ partitionKey: String) -> Self
-
-  /// Set the disable replication flag
-  func withDisableReplication(_ disable: Bool) -> Self
-
-  /// Send the message
-  func send() async throws -> MessageId
->>>>>>> 23757260
 }
 
 /// Default message builder implementation
 public struct MessageBuilder<T>: MessageBuilderProtocol where T: Sendable {
-<<<<<<< HEAD
     public let producer: any ProducerProtocol<T>
     private var metadata: MessageMetadata
     private var value: T?
@@ -219,98 +169,6 @@
         }
         
         return try await producer.send(value, metadata: metadata)
-=======
-  public let producer: any ProducerProtocol<T>
-  private var metadata: MessageMetadata
-  private var value: T?
-
-  public init(producer: any ProducerProtocol<T>) {
-    self.producer = producer
-    self.metadata = MessageMetadata()
-  }
-
-  public func withValue(_ value: T) -> MessageBuilder<T> {
-    var builder = self
-    builder.value = value
-    return builder
-  }
-
-  public func withKey(_ key: String) -> MessageBuilder<T> {
-    var builder = self
-    builder.metadata = metadata.withKey(key)
-    return builder
-  }
-
-  public func withKeyBytes(_ keyBytes: Data) -> MessageBuilder<T> {
-    var builder = self
-    builder.metadata = metadata.withKeyBytes(keyBytes)
-    return builder
-  }
-
-  public func withOrderingKey(_ orderingKey: Data) -> MessageBuilder<T> {
-    var builder = self
-    builder.metadata = metadata.withOrderingKey(orderingKey)
-    return builder
-  }
-
-  public func withEventTime(_ eventTime: Date) -> MessageBuilder<T> {
-    var builder = self
-    builder.metadata = metadata.withEventTime(eventTime)
-    return builder
-  }
-
-  public func withDeliverAt(_ deliverAt: Date) -> MessageBuilder<T> {
-    var builder = self
-    builder.metadata = metadata.withDeliverAt(deliverAt)
-    return builder
-  }
-
-  public func withDeliverAfter(_ delay: TimeInterval) -> MessageBuilder<T> {
-    var builder = self
-    builder.metadata = metadata.withDeliverAfter(delay)
-    return builder
-  }
-
-  public func withSchemaVersion(_ schemaVersion: Data) -> MessageBuilder<T> {
-    var builder = self
-    builder.metadata = metadata.withSchemaVersion(schemaVersion)
-    return builder
-  }
-
-  public func withSequenceId(_ sequenceId: UInt64) -> MessageBuilder<T> {
-    var builder = self
-    builder.metadata = metadata.withSequenceId(sequenceId)
-    return builder
-  }
-
-  public func withProperty(_ key: String, _ value: String) -> MessageBuilder<T> {
-    var builder = self
-    builder.metadata = metadata.withProperty(key, value)
-    return builder
-  }
-
-  public func withProperties(_ properties: [String: String]) -> MessageBuilder<T> {
-    var builder = self
-    builder.metadata = metadata.withProperties(properties)
-    return builder
-  }
-
-  public func withPartitionKey(_ partitionKey: String) -> MessageBuilder<T> {
-    var builder = self
-    builder.metadata = metadata.withKey(partitionKey)
-    return builder
-  }
-
-  public func withDisableReplication(_ disable: Bool) -> MessageBuilder<T> {
-    var builder = self
-    builder.metadata = metadata.withDisableReplication(disable)
-    return builder
-  }
-
-  public func send() async throws -> MessageId {
-    guard let value = value else {
-      throw PulsarClientError.invalidConfiguration("Message value not set")
->>>>>>> 23757260
     }
 
     return try await producer.send(value, metadata: metadata)
@@ -318,7 +176,6 @@
 }
 
 /// Extension to ProducerProtocol to provide message builder
-<<<<<<< HEAD
 public extension ProducerProtocol {
     /// Create a new message builder
     func newMessage() -> MessageBuilder<MessageType> {
@@ -329,11 +186,4 @@
     func newMessage(transaction: Transaction) -> MessageBuilder<MessageType> {
         return MessageBuilder(producer: self).withTransaction(transaction)
     }
-=======
-extension ProducerProtocol {
-  /// Create a new message builder
-  public func newMessage() -> MessageBuilder<MessageType> {
-    return MessageBuilder(producer: self)
-  }
->>>>>>> 23757260
 }