--- conflicted
+++ resolved
@@ -25,8 +25,6 @@
   public static func none() -> Authentication {
     return NoAuthentication()
   }
-<<<<<<< HEAD
-=======
 
   /// Create an OAuth2 authentication provider using client credentials flow.
   /// - Parameter configuration: OAuth2 configuration parameters
@@ -92,7 +90,6 @@
   public static func tls(_ configuration: TLSConfiguration) -> Authentication {
     return TLSAuthentication(configuration: configuration)
   }
->>>>>>> e6ce8a3d
 }
 
 // MARK: - Convenience Extensions
@@ -123,9 +120,6 @@
           "Environment variable '\(variableName)' not found")
       }
       return token
-<<<<<<< HEAD
-    }
-=======
     }
   }
 
@@ -174,6 +168,5 @@
     let keyData = try Data(contentsOf: URL(fileURLWithPath: privateKeyPath))
 
     return tls(certificateData: certData, privateKeyData: keyData)
->>>>>>> e6ce8a3d
   }
 }