import Foundation
import Logging
import NIOCore

/// Producer implementation with fault tolerance
actor ProducerImpl<T>: ProducerProtocol where T: Sendable {
  typealias MessageType = T
  private let id: UInt64
  private let producerName: String
  private let connection: Connection
  private let schema: Schema<T>
  private let configuration: ProducerOptions<T>
  private let logger: Logger
  private weak var tracker: ClientTracker?

  private var sequenceId: UInt64
  private var _state: ClientState = .connected
  internal let stateStream: AsyncStream<ClientState>
  private let stateContinuation: AsyncStream<ClientState>.Continuation

  private let batchBuilder: MessageBatchBuilder<T>?
  private var sendTask: Task<Void, Never>?

  // Queue-based sending (like C# implementation)
  private let sendQueue: SendQueue<T>
  private var dispatcherTask: Task<Void, Never>?

<<<<<<< HEAD
  // Serial executor to maintain message order
  private let sendOrderQueue = DispatchQueue(label: "sendOrder", qos: .userInitiated)

=======
>>>>>>> e6ce8a3d
  // Fault tolerance components
  private let retryExecutor: RetryExecutor
  private let stateManager: ProducerStateManager
  private let exceptionHandler: ExceptionHandler

  public let topic: String
  public nonisolated var state: ClientState {
    ClientState.connected  // Simple fallback for nonisolated access
  }
  public nonisolated var stateChanges: AsyncStream<ClientState> { stateStream }

  init(
    id: UInt64,
    topic: String,
    producerName: String?,
    connection: Connection,
    schema: Schema<T>,
    configuration: ProducerOptions<T>,
    logger: Logger,
    channelManager: ChannelManager,
    tracker: ClientTracker?
  ) {
    self.id = id
    self.topic = topic
    self.producerName = producerName ?? "producer-\(id)"
    self.connection = connection
    self.schema = schema
    self.configuration = configuration
    self.logger = logger
    self.tracker = tracker
    self.sequenceId = configuration.initialSequenceId

    (self.stateStream, self.stateContinuation) = AsyncStream<ClientState>.makeStream()

    // Initialize send queue
    // If maxPendingMessages is 0, use unlimited (default to 1000)
    let queueSize =
      configuration.maxPendingMessages == 0 ? 1000 : Int(configuration.maxPendingMessages)
    self.sendQueue = SendQueue(maxSize: queueSize)

    // Initialize fault tolerance components
    self.retryExecutor = RetryExecutor(logger: logger)
    self.stateManager = StateManagerFactory.createProducerStateManager(
      initialState: .connected,
      componentName: "Producer-\(String(describing: producerName))"
    )
    self.exceptionHandler = DefaultExceptionHandler(logger: logger)

    // Initialize batch builder if batching is enabled
    if configuration.batchingEnabled {
      self.batchBuilder = MessageBatchBuilder(
        maxMessages: Int(configuration.batchingMaxMessages),
        maxBytes: Int(configuration.batchingMaxBytes),
        maxDelay: configuration.batchingMaxDelay
      )
      // Producer reference will be set after initialization
    } else {
      self.batchBuilder = nil
    }
  }

  func startBatchSender() {
    // Start the message dispatcher (like C# MessageDispatcher)
    dispatcherTask = Task { [weak self] in
      await self?.runMessageDispatcher()
    }

    if configuration.batchingEnabled {
      // Set producer reference in batch builder
      Task { [weak self] in
        guard let self = self else { return }
        await self.batchBuilder?.setProducer(self)
      }

      self.sendTask = Task { [weak self] in
        await self?.runBatchSender()
      }
    }
  }

  deinit {
    stateContinuation.finish()
    sendTask?.cancel()
    dispatcherTask?.cancel()
  }

  // MARK: - StateHolder

  public nonisolated func onStateChange(_ handler: @escaping @Sendable (ClientState) -> Void) {
    Task { [weak self] in
      guard let self = self else { return }
      for await state in self.stateStream {
        handler(state)
      }
    }
  }

  public nonisolated func isFinal() -> Bool {
    false  // Conservative approach for nonisolated access
  }

  public nonisolated func handleException(_ error: any Error) {
    Task { [weak self] in
      await self?.handleError(error)
    }
  }

  public func stateChangedTo(_ state: ClientState, timeout: TimeInterval) async throws
    -> ClientState
  {
    if _state == state {
      return _state
    }

    return try await withThrowingTaskGroup(of: ClientState.self) { group in
      // Add timeout task
      group.addTask {
        try await Task.sleep(nanoseconds: UInt64(timeout * 1_000_000_000))
        throw PulsarClientError.timeout("Timeout waiting for state change to \(state)")
      }

      // Add state monitoring task
      group.addTask { [weak self] in
        guard let self = self else { throw PulsarClientError.clientClosed }

        for await currentState in self.stateStream {
          if currentState == state {
            return currentState
          }
        }
        throw PulsarClientError.clientClosed
      }

      let result = try await group.next()!
      group.cancelAll()
      return result
    }
  }

  public func stateChangedFrom(_ state: ClientState, timeout: TimeInterval) async throws
    -> ClientState
  {
    if _state != state {
      return _state
    }

    return try await withThrowingTaskGroup(of: ClientState.self) { group in
      // Add timeout task
      group.addTask {
        try await Task.sleep(nanoseconds: UInt64(timeout * 1_000_000_000))
        throw PulsarClientError.timeout("Timeout waiting for state change from \(state)")
      }

      // Add state monitoring task
      group.addTask { [weak self] in
        guard let self = self else { throw PulsarClientError.clientClosed }

        for await currentState in self.stateStream {
          if currentState != state {
            return currentState
          }
<<<<<<< HEAD
        }
        throw PulsarClientError.clientClosed
      }

      let result = try await group.next()!
      group.cancelAll()
      return result
    }
  }

  // MARK: - ProducerProtocol

  public nonisolated var isConnected: Bool {
    true  // Conservative approach for nonisolated access
  }

  public func send(_ message: T) async throws -> MessageId {
    try await send(message, metadata: MessageMetadata())
  }

  public func send(_ message: T, metadata: MessageMetadata) async throws -> MessageId {
    return try await sendWithRetry(message, metadata: metadata, retryCount: 0)
  }

  private func sendWithRetry(_ message: T, metadata: MessageMetadata, retryCount: Int) async throws
    -> MessageId
  {
    let maxRetries = 3

    do {
      // Check if we need to attempt reconnection
      if _state != .connected {
        if retryCount < maxRetries {
          logger.info(
            "Producer not connected, attempting recovery (attempt \(retryCount + 1)/\(maxRetries))")
          await attemptRecovery()

          // Wait a bit before retry
          try await Task.sleep(nanoseconds: 1_000_000_000)  // 1 second

          if _state == .connected {
            return try await sendWithRetry(message, metadata: metadata, retryCount: retryCount + 1)
          }
        }
        throw PulsarClientError.producerBusy(
          "Producer not connected after \(maxRetries) retry attempts")
      }

      // Assign sequence ID synchronously to guarantee ordering
      var metadata = metadata
      if metadata.sequenceId == nil {
        metadata.sequenceId = nextSequenceId()
      }

      // Capture the sequence ID for async work
      let capturedSequenceId = metadata.sequenceId!

      logger.debug(
        "Sending message",
        metadata: [
          "producerName": "\(producerName)",
          "sequenceId": "\(capturedSequenceId)",
          "publishTime": "\(Date())",
        ])

      // Do encoding synchronously to ensure ordering
      let payload = try schema.encode(message)

      // Create metadata (this is async but lightweight)
      let protoMetadata = await connection.commandBuilder.createMessageMetadata(
        producerName: producerName,
        sequenceId: capturedSequenceId,
        publishTime: Date(),
        properties: metadata.properties,
        compressionType: configuration.compressionType
      )

      // Create and enqueue the send operation
      // The key insight: call a private actor method to serialize enqueue operations
      return try await enqueueAndWait(metadata: protoMetadata, payload: payload)

    } catch {
      // Check if this is a connection-related error and we can retry
      if retryCount < maxRetries && isConnectionError(error) {
        logger.warning("Send failed with connection error, retrying: \(error)")
        return try await sendWithRetry(message, metadata: metadata, retryCount: retryCount + 1)
      }
      throw error
    }
  }

  private func isConnectionError(_ error: Error) -> Bool {
    if let pulsarError = error as? PulsarClientError {
      switch pulsarError {
      case .connectionFailed, .protocolError, .timeout:
        return true
      default:
        return false
      }
    }
    // Check for common networking errors
    let errorString = error.localizedDescription.lowercased()
    return errorString.contains("connection") || errorString.contains("channel")
      || errorString.contains("closed") || errorString.contains("network")
      || errorString.contains("i/o")
  }

  public func sendBatch(_ messages: [T]) async throws -> [MessageId] {
    // Capture state before entering the closure
    let currentState = _state

    return try await retryExecutor.executeWithProducerRetry(operation: "sendBatch") { [weak self] in
      guard let self = self else {
        throw PulsarClientError.producerBusy("Producer deallocated")
      }

      guard currentState == .connected else {
        throw PulsarClientError.producerBusy("Producer not connected")
      }

      var messageIds: [MessageId] = []

      for message in messages {
        let messageId = try await self.send(message)
        messageIds.append(messageId)
      }

      return messageIds
    }
  }

  public func flush() async throws {
    try await retryExecutor.executeWithProducerRetry(operation: "flush") { [weak self] in
      if let batchBuilder = self?.batchBuilder {
        try await batchBuilder.flush()
      }
    }
  }

  public func dispose() async {
    updateState(.closing)

    // IMPORTANT: Cancel pending operations FIRST before cancelling tasks
    // This ensures any operations waiting to enqueue will fail immediately
    await sendQueue.cancelAll()

    // Then cancel tasks
    sendTask?.cancel()
    dispatcherTask?.cancel()

    // Send close producer command
    let closeCommand = await connection.commandBuilder.closeProducer(producerId: id)
    let frame = PulsarFrame(command: closeCommand)

    // Close producer expects a success response
    let _ = try? await connection.sendRequest(frame, responseType: SuccessResponse.self)

    // Remove from channel manager
    let channelManager = await connection.getChannelManager()
    await channelManager.removeProducer(id: id)

    // Unregister from tracker
    if let tracker = tracker {
      await tracker.unregisterProducer(self)
    }

    updateState(.closed)
    logger.info("Producer \(producerName) closed")
  }

  // MARK: - Private Methods

  private func nextSequenceId() -> UInt64 {
    let id = sequenceId
    sequenceId += 1
    return id
  }

  /// Serialize enqueue operations to maintain strict FIFO ordering
  private func enqueueAndWait(metadata: Pulsar_Proto_MessageMetadata, payload: Data) async throws
    -> MessageId
  {
    // Use structured concurrency pattern from PR #6
    // This ensures proper ordering without nested Task creation
    return try await withCheckedThrowingContinuation { continuation in
      let sendOp = SendOperation<T>(
        metadata: metadata,
        payload: payload,
        continuation: continuation
      )
      
      // Use sendOrderQueue to maintain ordering but avoid nested Task
      sendOrderQueue.async { [weak self] in
        guard let self = self else {
          continuation.resume(throwing: PulsarClientError.producerBusy("Producer deallocated"))
          return
        }
        
        // Create a single Task for the async operation with proper cancellation
        Task {
          do {
            try await self.sendQueue.enqueue(sendOp)
            // The continuation will be resumed by the dispatcher when receipt arrives
          } catch {
            // Handle both enqueue errors and cancellation
            if Task.isCancelled {
              continuation.resume(throwing: CancellationError())
            } else {
              continuation.resume(throwing: error)
            }
          }
        }
      }
    }
  }

  private func updateState(_ newState: ClientState) {
    _state = newState
    stateContinuation.yield(newState)

    // Update state manager
    Task {
      await stateManager.transitionTo(newState)
    }
  }

  /// Message dispatcher that processes the send queue (like C# MessageDispatcher)
  private func runMessageDispatcher() async {
    logger.debug(
      "Starting message dispatcher",
      metadata: [
        "producer": "\(producerName)"
      ])

    while !Task.isCancelled && _state == .connected {
      // Try to get an operation with a timeout to avoid hanging
      let sendOp: SendOperation<T>
      do {
        sendOp = try await sendQueue.dequeue()
      } catch {
        // If dequeue was cancelled or failed, check if we should continue
        if Task.isCancelled || _state != .connected {
          break
        }
        // Add a small delay to prevent tight error loops
        try? await Task.sleep(nanoseconds: 100_000_000)  // 100ms
        continue
      }

      // Get the producer channel
      let channelManager = await connection.getChannelManager()
      guard let producerChannel = await channelManager.getProducer(id: id) else {
        sendOp.fail(with: PulsarClientError.producerBusy("Producer channel not found"))
        continue
      }

      // Process the send operation (this is async but doesn't throw)
      await processSendOperation(sendOp, channel: producerChannel)
    }

    logger.debug(
      "Message dispatcher stopped",
      metadata: [
        "producer": "\(producerName)"
      ])
  }

  /// Process a single send operation (like C# channel.Send)
  private func processSendOperation(_ sendOp: SendOperation<T>, channel: ProducerChannel) async {
    do {
      // Validate required fields before sending
      guard sendOp.metadata.hasProducerName,
        sendOp.metadata.hasSequenceID,
        sendOp.metadata.hasPublishTime
      else {
        let missingFields = [
          sendOp.metadata.hasProducerName ? nil : "producer_name",
          sendOp.metadata.hasSequenceID ? nil : "sequence_id",
          sendOp.metadata.hasPublishTime ? nil : "publish_time",
        ].compactMap { $0 }.joined(separator: ", ")

        sendOp.fail(
          with: PulsarClientError.invalidConfiguration(
            "Missing required metadata fields: \(missingFields)"
          ))
        return
      }

      // Create send command
      let sendCommand = await connection.commandBuilder.send(
        producerId: id,
        sequenceId: sendOp.sequenceId,
        numMessages: 1
      )

      // Create frame with metadata and payload
      let frame = PulsarFrame(
        command: sendCommand,
        metadata: sendOp.metadata,
        payload: sendOp.payload
      )

      // Register the send operation with the channel
      // This is key - we register BEFORE sending, but don't block
      await channel.registerSendOperation(sendOp)

      // Send the frame
      logger.info("Sending frame for sequence \(sendOp.sequenceId)")
      try await connection.sendCommand(frame)

      // The receipt will be handled by the channel when it arrives

    } catch {
      logger.error("Failed to send message: \(error)")
      sendOp.fail(with: error)
    }
=======
        }
        throw PulsarClientError.clientClosed
      }

      let result = try await group.next()!
      group.cancelAll()
      return result
    }
  }

  // MARK: - ProducerProtocol

  public nonisolated var isConnected: Bool {
    true  // Conservative approach for nonisolated access
  }

  public func send(_ message: T) async throws -> MessageId {
    try await send(message, metadata: MessageMetadata())
  }

  public func send(_ message: T, metadata: MessageMetadata) async throws -> MessageId {
    guard _state == .connected else {
      throw PulsarClientError.producerBusy("Producer not connected")
    }

    // Assign sequence ID if not set
    var metadata = metadata
    if metadata.sequenceId == nil {
      metadata.sequenceId = nextSequenceId()
    }

    // Create the send operation with a continuation (like C# TaskCompletionSource)
    return try await withCheckedThrowingContinuation { continuation in
      Task {
        do {
          // Encode message
          let payload = try self.schema.encode(message)

          // Create metadata with guaranteed sequence ID and compression type
          let protoMetadata = await self.connection.commandBuilder.createMessageMetadata(
            producerName: self.producerName,
            sequenceId: metadata.sequenceId!,
            publishTime: Date(),
            properties: metadata.properties,
            compressionType: self.configuration.compressionType
          )

          logger.info(
            "Sending message with producer name \(self.producerName), sequence ID \(metadata.sequenceId!), publish time \(Date())"
          )

          // Create send operation
          let sendOp = SendOperation<T>(
            metadata: protoMetadata,
            payload: payload,
            continuation: continuation
          )

          // Enqueue the operation
          try await self.sendQueue.enqueue(sendOp)
        } catch {
          continuation.resume(throwing: error)
        }
      }
    }
  }

  public func sendBatch(_ messages: [T]) async throws -> [MessageId] {
    // Capture state before entering the closure
    let currentState = _state

    return try await retryExecutor.executeWithProducerRetry(operation: "sendBatch") { [weak self] in
      guard let self = self else {
        throw PulsarClientError.producerBusy("Producer deallocated")
      }

      guard currentState == .connected else {
        throw PulsarClientError.producerBusy("Producer not connected")
      }

      var messageIds: [MessageId] = []

      for message in messages {
        let messageId = try await self.send(message)
        messageIds.append(messageId)
      }

      return messageIds
    }
  }

  public func flush() async throws {
    try await retryExecutor.executeWithProducerRetry(operation: "flush") { [weak self] in
      if let batchBuilder = self?.batchBuilder {
        try await batchBuilder.flush()
      }
    }
  }

  public func dispose() async {
    updateState(.closing)

    // Cancel tasks
    sendTask?.cancel()
    dispatcherTask?.cancel()

    // Cancel all pending operations
    await sendQueue.cancelAll()

    // Send close producer command
    let closeCommand = await connection.commandBuilder.closeProducer(producerId: id)
    let frame = PulsarFrame(command: closeCommand)

    // Close producer expects a success response
    let _ = try? await connection.sendRequest(frame, responseType: SuccessResponse.self)

    // Remove from channel manager
    let channelManager = await connection.getChannelManager()
    await channelManager.removeProducer(id: id)

    // Unregister from tracker
    if let tracker = tracker {
      await tracker.unregisterProducer(self)
    }

    updateState(.closed)
    logger.info("Producer \(producerName) closed")
  }

  // MARK: - Private Methods

  private func nextSequenceId() -> UInt64 {
    let id = sequenceId
    sequenceId += 1
    return id
  }

  private func updateState(_ newState: ClientState) {
    _state = newState
    stateContinuation.yield(newState)

    // Update state manager
    Task {
      await stateManager.transitionTo(newState)
    }
  }

  /// Message dispatcher that processes the send queue (like C# MessageDispatcher)
  private func runMessageDispatcher() async {
    logger.info("Starting message dispatcher for producer \(producerName)")

    while !Task.isCancelled && _state == .connected {
      do {
        // Get next operation from queue
        let sendOp = try await sendQueue.dequeue()

        // Get the producer channel
        let channelManager = await connection.getChannelManager()
        guard let producerChannel = await channelManager.getProducer(id: id) else {
          sendOp.fail(with: PulsarClientError.producerBusy("Producer channel not found"))
          continue
        }

        // Process the send operation
        await processSendOperation(sendOp, channel: producerChannel)

      } catch {
        if !Task.isCancelled {
          logger.error("Message dispatcher error: \(error)")
        }
      }
    }

    logger.info("Message dispatcher stopped for producer \(producerName)")
  }

  /// Process a single send operation (like C# channel.Send)
  private func processSendOperation(_ sendOp: SendOperation<T>, channel: ProducerChannel) async {
    do {
      // Validate required fields before sending
      guard sendOp.metadata.hasProducerName,
        sendOp.metadata.hasSequenceID,
        sendOp.metadata.hasPublishTime
      else {
        let missingFields = [
          sendOp.metadata.hasProducerName ? nil : "producer_name",
          sendOp.metadata.hasSequenceID ? nil : "sequence_id",
          sendOp.metadata.hasPublishTime ? nil : "publish_time",
        ].compactMap { $0 }.joined(separator: ", ")

        sendOp.fail(
          with: PulsarClientError.invalidConfiguration(
            "Missing required metadata fields: \(missingFields)"
          ))
        return
      }

      // Create send command
      let sendCommand = await connection.commandBuilder.send(
        producerId: id,
        sequenceId: sendOp.sequenceId,
        numMessages: 1
      )

      // Create frame with metadata and payload
      let frame = PulsarFrame(
        command: sendCommand,
        metadata: sendOp.metadata,
        payload: sendOp.payload
      )

      // Register the send operation with the channel
      // This is key - we register BEFORE sending, but don't block
      await channel.registerSendOperation(sendOp)

      // Send the frame
      logger.info("Sending frame for sequence \(sendOp.sequenceId)")
      try await connection.sendCommand(frame)

      // The receipt will be handled by the channel when it arrives

    } catch {
      logger.error("Failed to send message: \(error)")
      sendOp.fail(with: error)
    }
>>>>>>> e6ce8a3d
  }

  private func runBatchSender() async {
    while !Task.isCancelled && _state == .connected {
      do {
        // Wait for batch timeout
        try await Task.sleep(nanoseconds: UInt64(configuration.batchingMaxDelay * 1_000_000_000))

        // Send any pending batch
        if let batch = await batchBuilder?.takeBatch() {
          try await sendBatch(batch)
<<<<<<< HEAD
        }
      } catch {
        if !Task.isCancelled {
          logger.warning("Batch sender error: \(error)")
        }
      }
    }
  }

  private func sendBatch(_ batch: MessageBatch<T>) async throws {
    guard !batch.messages.isEmpty else { return }

    // If only one message, send it as a single message
    if batch.messages.count == 1 {
      _ = try await send(batch.messages[0].value, metadata: batch.messages[0].metadata)
      return
    }

    // Create batched payload
    var batchedPayload = Data()
    var singleMessageMetadatas: [Pulsar_Proto_SingleMessageMetadata] = []

    for message in batch.messages {
      // Encode individual message
      let messagePayload = try schema.encode(message.value)

      // Create single message metadata
      var singleMeta = Pulsar_Proto_SingleMessageMetadata()
      singleMeta.payloadSize = Int32(messagePayload.count)
      singleMeta.sequenceID = message.sequenceId

      // Add properties if any
      if !message.metadata.properties.isEmpty {
        singleMeta.properties = message.metadata.properties.map { key, value in
          var kv = Pulsar_Proto_KeyValue()
          kv.key = key
          kv.value = value
          return kv
        }
      }

      // Add partition key if present
      if let key = message.metadata.key {
        singleMeta.partitionKey = key
      }

      // Add event time if present
      if let eventTime = message.metadata.eventTime {
        singleMeta.eventTime = UInt64(eventTime.timeIntervalSince1970 * 1000)
      }

      singleMessageMetadatas.append(singleMeta)

      // Serialize single message metadata
      let metadataData = try singleMeta.serializedData()

      // Write metadata size (4 bytes)
      var metadataSize = UInt32(metadataData.count).bigEndian
      batchedPayload.append(Data(bytes: &metadataSize, count: 4))

      // Write metadata
      batchedPayload.append(metadataData)

      // Write payload
      batchedPayload.append(messagePayload)
    }

    // Create batch metadata
    var metadata = await connection.commandBuilder.createMessageMetadata(
      producerName: producerName,
      sequenceId: batch.messages.first!.sequenceId,
      publishTime: Date(),
      properties: [:],  // Batch level properties
      compressionType: configuration.compressionType
    )

    // Set batch information
    metadata.numMessagesInBatch = Int32(batch.messages.count)
    metadata.uncompressedSize = UInt32(batchedPayload.count)

    // Create send command with the highest sequence ID
    let highestSequenceId = batch.messages.last!.sequenceId
    let sendCommand = await connection.commandBuilder.send(
      producerId: id,
      sequenceId: highestSequenceId,
      numMessages: Int32(batch.messages.count)
    )

    // Apply compression if needed
    let finalPayload: Data
    if configuration.compressionType != .none {
      // Compress the payload
      do {
        finalPayload = try compressData(batchedPayload, type: configuration.compressionType)
        metadata.compression = configuration.compressionType.toProto()
      } catch {
        logger.warning("Failed to compress batch, sending uncompressed: \(error)")
        finalPayload = batchedPayload
      }
    } else {
      finalPayload = batchedPayload
    }

=======
        }
      } catch {
        if !Task.isCancelled {
          logger.warning("Batch sender error: \(error)")
        }
      }
    }
  }

  private func sendBatch(_ batch: MessageBatch<T>) async throws {
    guard !batch.messages.isEmpty else { return }

    // If only one message, send it as a single message
    if batch.messages.count == 1 {
      _ = try await send(batch.messages[0].value, metadata: batch.messages[0].metadata)
      return
    }

    // Create batched payload
    var batchedPayload = Data()
    var singleMessageMetadatas: [Pulsar_Proto_SingleMessageMetadata] = []

    for message in batch.messages {
      // Encode individual message
      let messagePayload = try schema.encode(message.value)

      // Create single message metadata
      var singleMeta = Pulsar_Proto_SingleMessageMetadata()
      singleMeta.payloadSize = Int32(messagePayload.count)
      singleMeta.sequenceID = message.sequenceId

      // Add properties if any
      if !message.metadata.properties.isEmpty {
        singleMeta.properties = message.metadata.properties.map { key, value in
          var kv = Pulsar_Proto_KeyValue()
          kv.key = key
          kv.value = value
          return kv
        }
      }

      // Add partition key if present
      if let key = message.metadata.key {
        singleMeta.partitionKey = key
      }

      // Add event time if present
      if let eventTime = message.metadata.eventTime {
        singleMeta.eventTime = UInt64(eventTime.timeIntervalSince1970 * 1000)
      }

      singleMessageMetadatas.append(singleMeta)

      // Serialize single message metadata
      let metadataData = try singleMeta.serializedData()

      // Write metadata size (4 bytes)
      var metadataSize = UInt32(metadataData.count).bigEndian
      batchedPayload.append(Data(bytes: &metadataSize, count: 4))

      // Write metadata
      batchedPayload.append(metadataData)

      // Write payload
      batchedPayload.append(messagePayload)
    }

    // Create batch metadata
    var metadata = await connection.commandBuilder.createMessageMetadata(
      producerName: producerName,
      sequenceId: batch.messages.first!.sequenceId,
      publishTime: Date(),
      properties: [:],  // Batch level properties
      compressionType: configuration.compressionType
    )

    // Set batch information
    metadata.numMessagesInBatch = Int32(batch.messages.count)
    metadata.uncompressedSize = UInt32(batchedPayload.count)

    // Create send command with the highest sequence ID
    let highestSequenceId = batch.messages.last!.sequenceId
    let sendCommand = await connection.commandBuilder.send(
      producerId: id,
      sequenceId: highestSequenceId,
      numMessages: Int32(batch.messages.count)
    )

    // Apply compression if needed
    let finalPayload: Data
    if configuration.compressionType != .none {
      // Compress the payload
      do {
        finalPayload = try compressData(batchedPayload, type: configuration.compressionType)
        metadata.compression = configuration.compressionType.toProto()
      } catch {
        logger.warning("Failed to compress batch, sending uncompressed: \(error)")
        finalPayload = batchedPayload
      }
    } else {
      finalPayload = batchedPayload
    }

>>>>>>> e6ce8a3d
    // Create frame with metadata and batched payload
    let frame = PulsarFrame(
      command: sendCommand,
      metadata: metadata,
      payload: finalPayload
    )

    // Get the producer channel
    let channelManager = await connection.getChannelManager()
    guard await channelManager.getProducer(id: id) != nil else {
      throw PulsarClientError.producerBusy("Producer channel not found")
    }

    // Validate required fields before sending batch
    guard metadata.hasProducerName,
      metadata.hasSequenceID,
      metadata.hasPublishTime
    else {
      let missingFields = [
        metadata.hasProducerName ? nil : "producer_name",
        metadata.hasSequenceID ? nil : "sequence_id",
        metadata.hasPublishTime ? nil : "publish_time",
      ].compactMap { $0 }.joined(separator: ", ")

      throw PulsarClientError.invalidConfiguration(
        "Missing required metadata fields in batch: \(missingFields)"
      )
    }

    // For batch sends, we need to handle all messages differently
    // The C# client uses a different approach for batches
    // For now, just send the batch without waiting for individual receipts
    try await connection.sendCommand(frame)

    // The broker will assign message IDs for individual messages in the batch
    // For now, we'll return the base message ID
    // In a full implementation, we'd need to handle batch acknowledgments
    logger.debug("Sent batch of \(batch.messages.count) messages")
  }

  // MARK: - Fault Tolerance Methods

  /// Handle producer error with fault tolerance
  func handleError(_ error: Error) async {
    logger.warning("Producer \(producerName) error: \(error)")

    var exceptionContext = ExceptionContext(
      exception: error,
      operationType: "producer",
      componentType: "Producer"
    )

    await exceptionHandler.handleException(&exceptionContext)

    switch exceptionContext.result {
    case .retry, .retryAfter:
      // Try to recover producer state
      await attemptRecovery()

    case .fail:
      logger.error("Producer \(producerName) permanently failed: \(error)")
      updateState(.faulted(error))

    case .rethrow:
      // Keep current state, might recover later
      logger.warning("Producer \(producerName) keeping current state after error: \(error)")
<<<<<<< HEAD
    }
  }

  /// Attempt to recover the producer
  private func attemptRecovery() async {
    do {
      updateState(.reconnecting)

      // Wait for connection to be ready
      let connectionState = await connection.state
      if connectionState != .connected {
        try await connection.connectWithRetry()
      }

      // Re-establish producer if needed
      // The channel manager should handle producer re-creation
      updateState(.connected)
      logger.info("Producer \(producerName) recovered successfully")

    } catch {
      logger.error("Producer \(producerName) recovery failed: \(error)")
      updateState(.faulted(error))
    }
  }

=======
    }
  }

  /// Attempt to recover the producer
  private func attemptRecovery() async {
    do {
      updateState(.reconnecting)

      // Wait for connection to be ready
      let connectionState = await connection.state
      if connectionState != .connected {
        try await connection.connectWithRetry()
      }

      // Re-establish producer if needed
      // The channel manager should handle producer re-creation
      updateState(.connected)
      logger.info("Producer \(producerName) recovered successfully")

    } catch {
      logger.error("Producer \(producerName) recovery failed: \(error)")
      updateState(.faulted(error))
    }
  }

>>>>>>> e6ce8a3d
  /// Get producer statistics for monitoring
  func getProducerStats() async -> ProducerStats {
    return ProducerStats(
      id: id,
      name: producerName,
      topic: topic,
      state: _state,
      totalMessages: sequenceId,
      isConnected: _state == .connected,
      isBatchingEnabled: configuration.batchingEnabled,
      pendingBatchSize: await batchBuilder?.getCurrentBatchSize() ?? 0
    )
  }
}

// MARK: - Producer Statistics

public struct ProducerStats: Sendable {
  public let id: UInt64
  public let name: String
  public let topic: String
  public let state: ClientState
  public let totalMessages: UInt64
  public let isConnected: Bool
  public let isBatchingEnabled: Bool
  public let pendingBatchSize: Int

  public init(
    id: UInt64,
    name: String,
    topic: String,
    state: ClientState,
    totalMessages: UInt64,
    isConnected: Bool,
    isBatchingEnabled: Bool,
    pendingBatchSize: Int
  ) {
    self.id = id
    self.name = name
    self.topic = topic
    self.state = state
    self.totalMessages = totalMessages
    self.isConnected = isConnected
    self.isBatchingEnabled = isBatchingEnabled
    self.pendingBatchSize = pendingBatchSize
  }
}

// MARK: - Supporting Types

private struct ProducerMessage<T: Sendable>: Sendable {
  let value: T
  let metadata: MessageMetadata
  let sequenceId: UInt64
}

private struct MessageBatch<T: Sendable>: Sendable {
  let messages: [ProducerMessage<T>]
  let totalSize: Int
}

/// Message batch builder
private actor MessageBatchBuilder<T: Sendable> {
  private let maxMessages: Int
  private let maxBytes: Int
  private let maxDelay: TimeInterval
  private weak var producer: ProducerImpl<T>?

  private var pendingMessages: [ProducerMessage<T>] = []
  private var currentBatchSize: Int = 0
  private var continuations: [CheckedContinuation<MessageId, Error>] = []

  init(maxMessages: Int, maxBytes: Int, maxDelay: TimeInterval, producer: ProducerImpl<T>? = nil) {
    self.maxMessages = maxMessages
    self.maxBytes = maxBytes
    self.maxDelay = maxDelay
    self.producer = producer
  }

  func setProducer(_ producer: ProducerImpl<T>) {
    self.producer = producer
  }

  func add(_ message: ProducerMessage<T>) async throws -> MessageId {
    return try await withCheckedThrowingContinuation { continuation in
      pendingMessages.append(message)
      continuations.append(continuation)

      // Estimate size with metadata overhead
      let messageSize = estimateMessageSize(message)
      currentBatchSize += messageSize

      // Check if batch is full
      if pendingMessages.count >= maxMessages || currentBatchSize >= maxBytes {
        Task { [weak self] in
          await self?.sendPendingBatch()
        }
      }
    }
  }

  private func estimateMessageSize(_ message: ProducerMessage<T>) -> Int {
    var size = 0

    // Try to estimate payload size (this is rough since we don't encode here)
    // In a real implementation, we might cache encoded sizes
    size += 100  // Base estimate for payload

    // Properties overhead
    for (key, value) in message.metadata.properties {
      size += key.utf8.count + value.utf8.count + 10  // Extra for protobuf encoding
    }

    // Metadata overhead
    size += 50  // Base metadata size
    if message.metadata.key != nil {
      size += message.metadata.key!.utf8.count + 5
<<<<<<< HEAD
    }

    return size
  }

  func takeBatch() -> MessageBatch<T>? {
    guard !pendingMessages.isEmpty else { return nil }

    let messages = pendingMessages
    let size = currentBatchSize

    pendingMessages.removeAll()
    currentBatchSize = 0

    return MessageBatch(messages: messages, totalSize: size)
  }

  func flush() async throws {
    await sendPendingBatch()
  }

  func getCurrentBatchSize() -> Int {
    return pendingMessages.count
  }

  private func sendPendingBatch() async {
    guard let batch = takeBatch() else { return }
    guard let producer = producer else {
      // No producer set, fail all continuations
      for continuation in continuations {
        continuation.resume(throwing: PulsarClientError.producerBusy("Producer not available"))
      }
      continuations.removeAll()
      return
    }

=======
    }

    return size
  }

  func takeBatch() -> MessageBatch<T>? {
    guard !pendingMessages.isEmpty else { return nil }

    let messages = pendingMessages
    let size = currentBatchSize

    pendingMessages.removeAll()
    currentBatchSize = 0

    return MessageBatch(messages: messages, totalSize: size)
  }

  func flush() async throws {
    await sendPendingBatch()
  }

  func getCurrentBatchSize() -> Int {
    return pendingMessages.count
  }

  private func sendPendingBatch() async {
    guard let batch = takeBatch() else { return }
    guard let producer = producer else {
      // No producer set, fail all continuations
      for continuation in continuations {
        continuation.resume(throwing: PulsarClientError.producerBusy("Producer not available"))
      }
      continuations.removeAll()
      return
    }

>>>>>>> e6ce8a3d
    let savedContinuations = continuations
    continuations.removeAll()

    do {
      // Send the batch using internal method
      try await producer.sendBatchInternal(batch)

      // All messages in the batch succeeded - resolve continuations
      // In a real implementation, we'd need to map individual message IDs
      for (index, continuation) in savedContinuations.enumerated() {
        let messageId = MessageId(
          ledgerId: 0,
          entryId: UInt64(index),
          partition: -1,
          batchIndex: Int32(index)
        )
        continuation.resume(returning: messageId)
      }
    } catch {
      // Batch send failed - fail all continuations
      for continuation in savedContinuations {
        continuation.resume(throwing: error)
      }
    }
  }
}

// MARK: - Tracker Support

extension ProducerImpl {
  /// Set the tracker for this producer
  func setTracker(_ tracker: ClientTracker) {
    self.tracker = tracker
  }

  /// Internal method to send batch (used by MessageBatchBuilder)
  fileprivate func sendBatchInternal(_ batch: MessageBatch<T>) async throws {
    try await sendBatch(batch)
  }
}

// MARK: - Compression

private func compressData(_ data: Data, type: CompressionType) throws -> Data {
  switch type {
  case .none:
    return data
  case .lz4:
    // LZ4 compression would require external library
    throw PulsarClientError.notImplemented
  case .zlib:
    // For cross-platform compatibility, we need to use compression libraries
    // that work on both Apple and Linux platforms
    throw PulsarClientError.notImplemented
  case .zstd:
    // ZSTD compression would require external library
    throw PulsarClientError.notImplemented
  case .snappy:
    // Snappy compression would require external library
    throw PulsarClientError.notImplemented
  }
}

// MARK: - Compression Type Conversion

extension CompressionType {
  func toProto() -> Pulsar_Proto_CompressionType {
    switch self {
    case .none: return .none
    case .lz4: return .lz4
    case .zlib: return .zlib
    case .zstd: return .zstd
    case .snappy: return .snappy
    }
  }
}<|MERGE_RESOLUTION|>--- conflicted
+++ resolved
@@ -25,12 +25,6 @@
   private let sendQueue: SendQueue<T>
   private var dispatcherTask: Task<Void, Never>?
 
-<<<<<<< HEAD
-  // Serial executor to maintain message order
-  private let sendOrderQueue = DispatchQueue(label: "sendOrder", qos: .userInitiated)
-
-=======
->>>>>>> e6ce8a3d
   // Fault tolerance components
   private let retryExecutor: RetryExecutor
   private let stateManager: ProducerStateManager
@@ -192,7 +186,6 @@
           if currentState != state {
             return currentState
           }
-<<<<<<< HEAD
         }
         throw PulsarClientError.clientClosed
       }
@@ -214,90 +207,50 @@
   }
 
   public func send(_ message: T, metadata: MessageMetadata) async throws -> MessageId {
-    return try await sendWithRetry(message, metadata: metadata, retryCount: 0)
-  }
-
-  private func sendWithRetry(_ message: T, metadata: MessageMetadata, retryCount: Int) async throws
-    -> MessageId
-  {
-    let maxRetries = 3
-
-    do {
-      // Check if we need to attempt reconnection
-      if _state != .connected {
-        if retryCount < maxRetries {
+    guard _state == .connected else {
+      throw PulsarClientError.producerBusy("Producer not connected")
+    }
+
+    // Assign sequence ID if not set
+    var metadata = metadata
+    if metadata.sequenceId == nil {
+      metadata.sequenceId = nextSequenceId()
+    }
+
+    // Create the send operation with a continuation (like C# TaskCompletionSource)
+    return try await withCheckedThrowingContinuation { continuation in
+      Task {
+        do {
+          // Encode message
+          let payload = try self.schema.encode(message)
+
+          // Create metadata with guaranteed sequence ID and compression type
+          let protoMetadata = await self.connection.commandBuilder.createMessageMetadata(
+            producerName: self.producerName,
+            sequenceId: metadata.sequenceId!,
+            publishTime: Date(),
+            properties: metadata.properties,
+            compressionType: self.configuration.compressionType
+          )
+
           logger.info(
-            "Producer not connected, attempting recovery (attempt \(retryCount + 1)/\(maxRetries))")
-          await attemptRecovery()
-
-          // Wait a bit before retry
-          try await Task.sleep(nanoseconds: 1_000_000_000)  // 1 second
-
-          if _state == .connected {
-            return try await sendWithRetry(message, metadata: metadata, retryCount: retryCount + 1)
-          }
+            "Sending message with producer name \(self.producerName), sequence ID \(metadata.sequenceId!), publish time \(Date())"
+          )
+
+          // Create send operation
+          let sendOp = SendOperation<T>(
+            metadata: protoMetadata,
+            payload: payload,
+            continuation: continuation
+          )
+
+          // Enqueue the operation
+          try await self.sendQueue.enqueue(sendOp)
+        } catch {
+          continuation.resume(throwing: error)
         }
-        throw PulsarClientError.producerBusy(
-          "Producer not connected after \(maxRetries) retry attempts")
-      }
-
-      // Assign sequence ID synchronously to guarantee ordering
-      var metadata = metadata
-      if metadata.sequenceId == nil {
-        metadata.sequenceId = nextSequenceId()
-      }
-
-      // Capture the sequence ID for async work
-      let capturedSequenceId = metadata.sequenceId!
-
-      logger.debug(
-        "Sending message",
-        metadata: [
-          "producerName": "\(producerName)",
-          "sequenceId": "\(capturedSequenceId)",
-          "publishTime": "\(Date())",
-        ])
-
-      // Do encoding synchronously to ensure ordering
-      let payload = try schema.encode(message)
-
-      // Create metadata (this is async but lightweight)
-      let protoMetadata = await connection.commandBuilder.createMessageMetadata(
-        producerName: producerName,
-        sequenceId: capturedSequenceId,
-        publishTime: Date(),
-        properties: metadata.properties,
-        compressionType: configuration.compressionType
-      )
-
-      // Create and enqueue the send operation
-      // The key insight: call a private actor method to serialize enqueue operations
-      return try await enqueueAndWait(metadata: protoMetadata, payload: payload)
-
-    } catch {
-      // Check if this is a connection-related error and we can retry
-      if retryCount < maxRetries && isConnectionError(error) {
-        logger.warning("Send failed with connection error, retrying: \(error)")
-        return try await sendWithRetry(message, metadata: metadata, retryCount: retryCount + 1)
-      }
-      throw error
-    }
-  }
-
-  private func isConnectionError(_ error: Error) -> Bool {
-    if let pulsarError = error as? PulsarClientError {
-      switch pulsarError {
-      case .connectionFailed, .protocolError, .timeout:
-        return true
-      default:
-        return false
-      }
-    }
-    // Check for common networking errors
-    let errorString = error.localizedDescription.lowercased()
-    return errorString.contains("connection") || errorString.contains("channel")
-      || errorString.contains("closed") || errorString.contains("network")
-      || errorString.contains("i/o")
+      }
+    }
   }
 
   public func sendBatch(_ messages: [T]) async throws -> [MessageId] {
@@ -335,13 +288,12 @@
   public func dispose() async {
     updateState(.closing)
 
-    // IMPORTANT: Cancel pending operations FIRST before cancelling tasks
-    // This ensures any operations waiting to enqueue will fail immediately
-    await sendQueue.cancelAll()
-
-    // Then cancel tasks
+    // Cancel tasks
     sendTask?.cancel()
     dispatcherTask?.cancel()
+
+    // Cancel all pending operations
+    await sendQueue.cancelAll()
 
     // Send close producer command
     let closeCommand = await connection.commandBuilder.closeProducer(producerId: id)
@@ -371,44 +323,6 @@
     return id
   }
 
-  /// Serialize enqueue operations to maintain strict FIFO ordering
-  private func enqueueAndWait(metadata: Pulsar_Proto_MessageMetadata, payload: Data) async throws
-    -> MessageId
-  {
-    // Use structured concurrency pattern from PR #6
-    // This ensures proper ordering without nested Task creation
-    return try await withCheckedThrowingContinuation { continuation in
-      let sendOp = SendOperation<T>(
-        metadata: metadata,
-        payload: payload,
-        continuation: continuation
-      )
-      
-      // Use sendOrderQueue to maintain ordering but avoid nested Task
-      sendOrderQueue.async { [weak self] in
-        guard let self = self else {
-          continuation.resume(throwing: PulsarClientError.producerBusy("Producer deallocated"))
-          return
-        }
-        
-        // Create a single Task for the async operation with proper cancellation
-        Task {
-          do {
-            try await self.sendQueue.enqueue(sendOp)
-            // The continuation will be resumed by the dispatcher when receipt arrives
-          } catch {
-            // Handle both enqueue errors and cancellation
-            if Task.isCancelled {
-              continuation.resume(throwing: CancellationError())
-            } else {
-              continuation.resume(throwing: error)
-            }
-          }
-        }
-      }
-    }
-  }
-
   private func updateState(_ newState: ClientState) {
     _state = newState
     stateContinuation.yield(newState)
@@ -421,43 +335,31 @@
 
   /// Message dispatcher that processes the send queue (like C# MessageDispatcher)
   private func runMessageDispatcher() async {
-    logger.debug(
-      "Starting message dispatcher",
-      metadata: [
-        "producer": "\(producerName)"
-      ])
+    logger.info("Starting message dispatcher for producer \(producerName)")
 
     while !Task.isCancelled && _state == .connected {
-      // Try to get an operation with a timeout to avoid hanging
-      let sendOp: SendOperation<T>
       do {
-        sendOp = try await sendQueue.dequeue()
+        // Get next operation from queue
+        let sendOp = try await sendQueue.dequeue()
+
+        // Get the producer channel
+        let channelManager = await connection.getChannelManager()
+        guard let producerChannel = await channelManager.getProducer(id: id) else {
+          sendOp.fail(with: PulsarClientError.producerBusy("Producer channel not found"))
+          continue
+        }
+
+        // Process the send operation
+        await processSendOperation(sendOp, channel: producerChannel)
+
       } catch {
-        // If dequeue was cancelled or failed, check if we should continue
-        if Task.isCancelled || _state != .connected {
-          break
+        if !Task.isCancelled {
+          logger.error("Message dispatcher error: \(error)")
         }
-        // Add a small delay to prevent tight error loops
-        try? await Task.sleep(nanoseconds: 100_000_000)  // 100ms
-        continue
-      }
-
-      // Get the producer channel
-      let channelManager = await connection.getChannelManager()
-      guard let producerChannel = await channelManager.getProducer(id: id) else {
-        sendOp.fail(with: PulsarClientError.producerBusy("Producer channel not found"))
-        continue
-      }
-
-      // Process the send operation (this is async but doesn't throw)
-      await processSendOperation(sendOp, channel: producerChannel)
-    }
-
-    logger.debug(
-      "Message dispatcher stopped",
-      metadata: [
-        "producer": "\(producerName)"
-      ])
+      }
+    }
+
+    logger.info("Message dispatcher stopped for producer \(producerName)")
   }
 
   /// Process a single send operation (like C# channel.Send)
@@ -509,233 +411,6 @@
       logger.error("Failed to send message: \(error)")
       sendOp.fail(with: error)
     }
-=======
-        }
-        throw PulsarClientError.clientClosed
-      }
-
-      let result = try await group.next()!
-      group.cancelAll()
-      return result
-    }
-  }
-
-  // MARK: - ProducerProtocol
-
-  public nonisolated var isConnected: Bool {
-    true  // Conservative approach for nonisolated access
-  }
-
-  public func send(_ message: T) async throws -> MessageId {
-    try await send(message, metadata: MessageMetadata())
-  }
-
-  public func send(_ message: T, metadata: MessageMetadata) async throws -> MessageId {
-    guard _state == .connected else {
-      throw PulsarClientError.producerBusy("Producer not connected")
-    }
-
-    // Assign sequence ID if not set
-    var metadata = metadata
-    if metadata.sequenceId == nil {
-      metadata.sequenceId = nextSequenceId()
-    }
-
-    // Create the send operation with a continuation (like C# TaskCompletionSource)
-    return try await withCheckedThrowingContinuation { continuation in
-      Task {
-        do {
-          // Encode message
-          let payload = try self.schema.encode(message)
-
-          // Create metadata with guaranteed sequence ID and compression type
-          let protoMetadata = await self.connection.commandBuilder.createMessageMetadata(
-            producerName: self.producerName,
-            sequenceId: metadata.sequenceId!,
-            publishTime: Date(),
-            properties: metadata.properties,
-            compressionType: self.configuration.compressionType
-          )
-
-          logger.info(
-            "Sending message with producer name \(self.producerName), sequence ID \(metadata.sequenceId!), publish time \(Date())"
-          )
-
-          // Create send operation
-          let sendOp = SendOperation<T>(
-            metadata: protoMetadata,
-            payload: payload,
-            continuation: continuation
-          )
-
-          // Enqueue the operation
-          try await self.sendQueue.enqueue(sendOp)
-        } catch {
-          continuation.resume(throwing: error)
-        }
-      }
-    }
-  }
-
-  public func sendBatch(_ messages: [T]) async throws -> [MessageId] {
-    // Capture state before entering the closure
-    let currentState = _state
-
-    return try await retryExecutor.executeWithProducerRetry(operation: "sendBatch") { [weak self] in
-      guard let self = self else {
-        throw PulsarClientError.producerBusy("Producer deallocated")
-      }
-
-      guard currentState == .connected else {
-        throw PulsarClientError.producerBusy("Producer not connected")
-      }
-
-      var messageIds: [MessageId] = []
-
-      for message in messages {
-        let messageId = try await self.send(message)
-        messageIds.append(messageId)
-      }
-
-      return messageIds
-    }
-  }
-
-  public func flush() async throws {
-    try await retryExecutor.executeWithProducerRetry(operation: "flush") { [weak self] in
-      if let batchBuilder = self?.batchBuilder {
-        try await batchBuilder.flush()
-      }
-    }
-  }
-
-  public func dispose() async {
-    updateState(.closing)
-
-    // Cancel tasks
-    sendTask?.cancel()
-    dispatcherTask?.cancel()
-
-    // Cancel all pending operations
-    await sendQueue.cancelAll()
-
-    // Send close producer command
-    let closeCommand = await connection.commandBuilder.closeProducer(producerId: id)
-    let frame = PulsarFrame(command: closeCommand)
-
-    // Close producer expects a success response
-    let _ = try? await connection.sendRequest(frame, responseType: SuccessResponse.self)
-
-    // Remove from channel manager
-    let channelManager = await connection.getChannelManager()
-    await channelManager.removeProducer(id: id)
-
-    // Unregister from tracker
-    if let tracker = tracker {
-      await tracker.unregisterProducer(self)
-    }
-
-    updateState(.closed)
-    logger.info("Producer \(producerName) closed")
-  }
-
-  // MARK: - Private Methods
-
-  private func nextSequenceId() -> UInt64 {
-    let id = sequenceId
-    sequenceId += 1
-    return id
-  }
-
-  private func updateState(_ newState: ClientState) {
-    _state = newState
-    stateContinuation.yield(newState)
-
-    // Update state manager
-    Task {
-      await stateManager.transitionTo(newState)
-    }
-  }
-
-  /// Message dispatcher that processes the send queue (like C# MessageDispatcher)
-  private func runMessageDispatcher() async {
-    logger.info("Starting message dispatcher for producer \(producerName)")
-
-    while !Task.isCancelled && _state == .connected {
-      do {
-        // Get next operation from queue
-        let sendOp = try await sendQueue.dequeue()
-
-        // Get the producer channel
-        let channelManager = await connection.getChannelManager()
-        guard let producerChannel = await channelManager.getProducer(id: id) else {
-          sendOp.fail(with: PulsarClientError.producerBusy("Producer channel not found"))
-          continue
-        }
-
-        // Process the send operation
-        await processSendOperation(sendOp, channel: producerChannel)
-
-      } catch {
-        if !Task.isCancelled {
-          logger.error("Message dispatcher error: \(error)")
-        }
-      }
-    }
-
-    logger.info("Message dispatcher stopped for producer \(producerName)")
-  }
-
-  /// Process a single send operation (like C# channel.Send)
-  private func processSendOperation(_ sendOp: SendOperation<T>, channel: ProducerChannel) async {
-    do {
-      // Validate required fields before sending
-      guard sendOp.metadata.hasProducerName,
-        sendOp.metadata.hasSequenceID,
-        sendOp.metadata.hasPublishTime
-      else {
-        let missingFields = [
-          sendOp.metadata.hasProducerName ? nil : "producer_name",
-          sendOp.metadata.hasSequenceID ? nil : "sequence_id",
-          sendOp.metadata.hasPublishTime ? nil : "publish_time",
-        ].compactMap { $0 }.joined(separator: ", ")
-
-        sendOp.fail(
-          with: PulsarClientError.invalidConfiguration(
-            "Missing required metadata fields: \(missingFields)"
-          ))
-        return
-      }
-
-      // Create send command
-      let sendCommand = await connection.commandBuilder.send(
-        producerId: id,
-        sequenceId: sendOp.sequenceId,
-        numMessages: 1
-      )
-
-      // Create frame with metadata and payload
-      let frame = PulsarFrame(
-        command: sendCommand,
-        metadata: sendOp.metadata,
-        payload: sendOp.payload
-      )
-
-      // Register the send operation with the channel
-      // This is key - we register BEFORE sending, but don't block
-      await channel.registerSendOperation(sendOp)
-
-      // Send the frame
-      logger.info("Sending frame for sequence \(sendOp.sequenceId)")
-      try await connection.sendCommand(frame)
-
-      // The receipt will be handled by the channel when it arrives
-
-    } catch {
-      logger.error("Failed to send message: \(error)")
-      sendOp.fail(with: error)
-    }
->>>>>>> e6ce8a3d
   }
 
   private func runBatchSender() async {
@@ -747,7 +422,6 @@
         // Send any pending batch
         if let batch = await batchBuilder?.takeBatch() {
           try await sendBatch(batch)
-<<<<<<< HEAD
         }
       } catch {
         if !Task.isCancelled {
@@ -851,111 +525,6 @@
       finalPayload = batchedPayload
     }
 
-=======
-        }
-      } catch {
-        if !Task.isCancelled {
-          logger.warning("Batch sender error: \(error)")
-        }
-      }
-    }
-  }
-
-  private func sendBatch(_ batch: MessageBatch<T>) async throws {
-    guard !batch.messages.isEmpty else { return }
-
-    // If only one message, send it as a single message
-    if batch.messages.count == 1 {
-      _ = try await send(batch.messages[0].value, metadata: batch.messages[0].metadata)
-      return
-    }
-
-    // Create batched payload
-    var batchedPayload = Data()
-    var singleMessageMetadatas: [Pulsar_Proto_SingleMessageMetadata] = []
-
-    for message in batch.messages {
-      // Encode individual message
-      let messagePayload = try schema.encode(message.value)
-
-      // Create single message metadata
-      var singleMeta = Pulsar_Proto_SingleMessageMetadata()
-      singleMeta.payloadSize = Int32(messagePayload.count)
-      singleMeta.sequenceID = message.sequenceId
-
-      // Add properties if any
-      if !message.metadata.properties.isEmpty {
-        singleMeta.properties = message.metadata.properties.map { key, value in
-          var kv = Pulsar_Proto_KeyValue()
-          kv.key = key
-          kv.value = value
-          return kv
-        }
-      }
-
-      // Add partition key if present
-      if let key = message.metadata.key {
-        singleMeta.partitionKey = key
-      }
-
-      // Add event time if present
-      if let eventTime = message.metadata.eventTime {
-        singleMeta.eventTime = UInt64(eventTime.timeIntervalSince1970 * 1000)
-      }
-
-      singleMessageMetadatas.append(singleMeta)
-
-      // Serialize single message metadata
-      let metadataData = try singleMeta.serializedData()
-
-      // Write metadata size (4 bytes)
-      var metadataSize = UInt32(metadataData.count).bigEndian
-      batchedPayload.append(Data(bytes: &metadataSize, count: 4))
-
-      // Write metadata
-      batchedPayload.append(metadataData)
-
-      // Write payload
-      batchedPayload.append(messagePayload)
-    }
-
-    // Create batch metadata
-    var metadata = await connection.commandBuilder.createMessageMetadata(
-      producerName: producerName,
-      sequenceId: batch.messages.first!.sequenceId,
-      publishTime: Date(),
-      properties: [:],  // Batch level properties
-      compressionType: configuration.compressionType
-    )
-
-    // Set batch information
-    metadata.numMessagesInBatch = Int32(batch.messages.count)
-    metadata.uncompressedSize = UInt32(batchedPayload.count)
-
-    // Create send command with the highest sequence ID
-    let highestSequenceId = batch.messages.last!.sequenceId
-    let sendCommand = await connection.commandBuilder.send(
-      producerId: id,
-      sequenceId: highestSequenceId,
-      numMessages: Int32(batch.messages.count)
-    )
-
-    // Apply compression if needed
-    let finalPayload: Data
-    if configuration.compressionType != .none {
-      // Compress the payload
-      do {
-        finalPayload = try compressData(batchedPayload, type: configuration.compressionType)
-        metadata.compression = configuration.compressionType.toProto()
-      } catch {
-        logger.warning("Failed to compress batch, sending uncompressed: \(error)")
-        finalPayload = batchedPayload
-      }
-    } else {
-      finalPayload = batchedPayload
-    }
-
->>>>>>> e6ce8a3d
     // Create frame with metadata and batched payload
     let frame = PulsarFrame(
       command: sendCommand,
@@ -1022,7 +591,6 @@
     case .rethrow:
       // Keep current state, might recover later
       logger.warning("Producer \(producerName) keeping current state after error: \(error)")
-<<<<<<< HEAD
     }
   }
 
@@ -1048,33 +616,6 @@
     }
   }
 
-=======
-    }
-  }
-
-  /// Attempt to recover the producer
-  private func attemptRecovery() async {
-    do {
-      updateState(.reconnecting)
-
-      // Wait for connection to be ready
-      let connectionState = await connection.state
-      if connectionState != .connected {
-        try await connection.connectWithRetry()
-      }
-
-      // Re-establish producer if needed
-      // The channel manager should handle producer re-creation
-      updateState(.connected)
-      logger.info("Producer \(producerName) recovered successfully")
-
-    } catch {
-      logger.error("Producer \(producerName) recovery failed: \(error)")
-      updateState(.faulted(error))
-    }
-  }
-
->>>>>>> e6ce8a3d
   /// Get producer statistics for monitoring
   func getProducerStats() async -> ProducerStats {
     return ProducerStats(
@@ -1192,7 +733,6 @@
     size += 50  // Base metadata size
     if message.metadata.key != nil {
       size += message.metadata.key!.utf8.count + 5
-<<<<<<< HEAD
     }
 
     return size
@@ -1229,44 +769,6 @@
       return
     }
 
-=======
-    }
-
-    return size
-  }
-
-  func takeBatch() -> MessageBatch<T>? {
-    guard !pendingMessages.isEmpty else { return nil }
-
-    let messages = pendingMessages
-    let size = currentBatchSize
-
-    pendingMessages.removeAll()
-    currentBatchSize = 0
-
-    return MessageBatch(messages: messages, totalSize: size)
-  }
-
-  func flush() async throws {
-    await sendPendingBatch()
-  }
-
-  func getCurrentBatchSize() -> Int {
-    return pendingMessages.count
-  }
-
-  private func sendPendingBatch() async {
-    guard let batch = takeBatch() else { return }
-    guard let producer = producer else {
-      // No producer set, fail all continuations
-      for continuation in continuations {
-        continuation.resume(throwing: PulsarClientError.producerBusy("Producer not available"))
-      }
-      continuations.removeAll()
-      return
-    }
-
->>>>>>> e6ce8a3d
     let savedContinuations = continuations
     continuations.removeAll()
 
