--- conflicted
+++ resolved
@@ -19,46 +19,25 @@
 
   /// Enhanced lookup with retries and caching
   func lookup(topic: String) async throws -> BrokerLookupResult {
-<<<<<<< HEAD
-    logger.debug(
-      "Starting topic lookup",
-      metadata: [
-        "topic": "\(topic)",
-        "serviceUrl": "\(serviceUrl)",
-      ])
-
-    // Try to get a connection to the service URL
-    let connection = try await getConnection(for: serviceUrl)
-    logger.debug("Got connection for service URL")
-=======
     logger.info("Starting lookup for topic: \(topic)")
 
     // Try to get a connection to the service URL
     logger.info("Getting connection for service URL: \(serviceUrl)")
     let connection = try await getConnection(for: serviceUrl)
     logger.info("Got connection for service URL")
->>>>>>> e6ce8a3d
 
     var attempts = 0
     let maxAttempts = 3
 
     while attempts < maxAttempts {
       do {
-<<<<<<< HEAD
-        logger.debug("Lookup attempt \(attempts + 1) for topic: \(topic)")
-=======
         logger.info("Lookup attempt \(attempts + 1) for topic: \(topic)")
->>>>>>> e6ce8a3d
         let lookupResponse = try await connection.lookup(topic: topic)
 
         switch lookupResponse.response {
         case .connect(let brokerUrl, let brokerUrlTls):
           // Direct connection to broker
-<<<<<<< HEAD
-          logger.debug("Lookup successful - connect to \(brokerUrl)")
-=======
           logger.info("Lookup successful - connect to \(brokerUrl)")
->>>>>>> e6ce8a3d
           return BrokerLookupResult(
             brokerUrl: brokerUrl,
             brokerUrlTls: brokerUrlTls,
@@ -67,24 +46,11 @@
 
         case .redirect(let brokerUrl, _):
           // Need to connect to a different broker for lookup
-<<<<<<< HEAD
-          logger.debug(
-            "Topic lookup redirected",
-            metadata: [
-              "topic": "\(topic)",
-              "redirectUrl": "\(brokerUrl)",
-            ])
-
-          // If we should proxy through service URL, use the original connection
-          if lookupResponse.proxyThroughServiceUrl {
-            logger.debug("Using proxy through service URL")
-=======
           logger.info("Redirected to \(brokerUrl) for topic \(topic)")
 
           // If we should proxy through service URL, use the original connection
           if lookupResponse.proxyThroughServiceUrl {
             logger.info("Using proxy through service URL")
->>>>>>> e6ce8a3d
             return BrokerLookupResult(
               brokerUrl: serviceUrl,
               brokerUrlTls: nil,
@@ -93,11 +59,7 @@
           }
 
           // Otherwise, try lookup on the redirected broker
-<<<<<<< HEAD
-          logger.debug("Following redirect to \(brokerUrl)")
-=======
           logger.info("Following redirect to \(brokerUrl)")
->>>>>>> e6ce8a3d
           let redirectConnection = try await getConnection(for: brokerUrl)
           return try await redirectConnection.lookup(topic: topic).toBrokerLookupResult()
 
@@ -113,17 +75,7 @@
           throw error
         }
 
-<<<<<<< HEAD
-        logger.warning(
-          "Lookup attempt failed",
-          metadata: [
-            "attempt": "\(attempts)",
-            "topic": "\(topic)",
-            "error": "\(error)",
-          ])
-=======
         logger.warning("Lookup attempt \(attempts) failed for topic \(topic): \(error)")
->>>>>>> e6ce8a3d
 
         // Wait before retry with exponential backoff
         let backoffSeconds = Double(attempts) * 2.0
