import Foundation
import Logging
import NIO
import NIOCore
import NIOPosix
import NIOSSL

/// Connection state
public enum ConnectionState: Equatable, Sendable {
  case disconnected
  case connecting
  case connected
  case reconnecting
  case closing
  case closed
  case faulted(Error)

  public static func == (lhs: ConnectionState, rhs: ConnectionState) -> Bool {
    switch (lhs, rhs) {
    case (.disconnected, .disconnected),
      (.connecting, .connecting),
      (.connected, .connected),
      (.reconnecting, .reconnecting),
      (.closing, .closing),
      (.closed, .closed):
      return true
    case (.faulted, .faulted):
      return true  // Consider all faulted states equal
    default:
      return false
    }
  }
}

/// Pulsar connection protocol
protocol PulsarConnection: Actor {
  var state: ConnectionState { get }
  var stateChanges: AsyncStream<ConnectionState> { get }

  func connect() async throws
  func send(frame: PulsarFrame) async throws
  func close() async
}

/// Main connection implementation
actor Connection: PulsarConnection {
  private let url: PulsarURL
  internal let logger: Logger
  private let eventLoopGroup: EventLoopGroup
  private var channel: NIOCore.Channel?
  internal var commandBuilder = PulsarCommandBuilder()
<<<<<<< HEAD
  private let authentication: Authentication?
  private let encryptionPolicy: EncryptionPolicy
=======
  internal let authentication: Authentication?
  private let encryptionPolicy: EncryptionPolicy
  private let authRefreshInterval: TimeInterval
>>>>>>> e6ce8a3d

  private var _state: ConnectionState = .disconnected
  private let stateStream: AsyncStream<ConnectionState>
  private let stateContinuation: AsyncStream<ConnectionState>.Continuation

  internal var pendingRequests:
    [UInt64: AsyncThrowingStream<Pulsar_Proto_BaseCommand, Error>.Continuation] = [:]
  private var frameHandler: PulsarFrameHandler?
  internal var channelManager: ChannelManager?
  private var backgroundProcessingTask: Task<Void, Never>?
  internal var healthMonitoringTask: Task<Void, Never>?
  private var frameProcessingStarted = false
<<<<<<< HEAD
=======
  private var authRefreshTask: Task<Void, Never>?
>>>>>>> e6ce8a3d

  // Statistics tracking
  internal var connectedAt: Date?
  internal var totalMessagesSent: UInt64 = 0
  internal var totalMessagesReceived: UInt64 = 0
  internal var totalBytesSent: UInt64 = 0
  internal var totalBytesReceived: UInt64 = 0

  var state: ConnectionState { _state }
  var stateChanges: AsyncStream<ConnectionState> { stateStream }

  init(
    url: PulsarURL, eventLoopGroup: EventLoopGroup, logger: Logger,
<<<<<<< HEAD
    authentication: Authentication? = nil, encryptionPolicy: EncryptionPolicy = .preferUnencrypted
=======
    authentication: Authentication? = nil, encryptionPolicy: EncryptionPolicy = .preferUnencrypted,
    authRefreshInterval: TimeInterval = 30.0
>>>>>>> e6ce8a3d
  ) {
    self.url = url
    self.eventLoopGroup = eventLoopGroup
    self.logger = logger
    self.authentication = authentication
    self.encryptionPolicy = encryptionPolicy
<<<<<<< HEAD
=======
    self.authRefreshInterval = authRefreshInterval
>>>>>>> e6ce8a3d
    self.channelManager = ChannelManager(logger: logger)

    (self.stateStream, self.stateContinuation) = AsyncStream<ConnectionState>.makeStream()
  }

  /// Get the channel manager
  func getChannelManager() -> ChannelManager {
    return channelManager!
  }

  deinit {
    // Cancel any running tasks
    backgroundProcessingTask?.cancel()
    healthMonitoringTask?.cancel()
    stateContinuation.finish()
  }

  func connect() async throws {
    guard _state == .disconnected || _state == .closed else {
      throw PulsarClientError.connectionFailed("Already connected or connecting")
    }

    logger.info("Starting connection to \(url.host):\(url.port)")

    // Validate encryption policy
    if encryptionPolicy.isEncryptionRequired && !url.isSSL {
      throw PulsarClientError.connectionFailed(
        "Encryption is required by policy but URL is not SSL: \(url)")
    }

    if encryptionPolicy == .enforceUnencrypted && url.isSSL {
      throw PulsarClientError.connectionFailed(
        "Unencrypted connection is required by policy but URL is SSL: \(url)")
    }

    updateState(.connecting)
<<<<<<< HEAD
    logger.debug("State updated to connecting")
=======
    logger.info("State updated to connecting")
>>>>>>> e6ce8a3d

    do {
      let frameHandler = PulsarFrameHandler(connection: self)
      self.frameHandler = frameHandler

      // Set up synchronous CONNECTED handler
      let connectedSignal = AsyncStream<Void>.makeStream()
      frameHandler.setConnectedHandler { [weak self] frame in
        guard let self = self else { return }
        Task {
          self.logger.debug(
            "CONNECTED handler called - Server version: \(frame.command.connected.serverVersion)")
          await self.updateState(.connected)
          await self.setConnectedAt(Date())
        }
        connectedSignal.continuation.yield(())
        connectedSignal.continuation.finish()
      }

      let bootstrap = ClientBootstrap(group: eventLoopGroup)
        .channelOption(ChannelOptions.socketOption(.so_reuseaddr), value: 1)
        .channelOption(ChannelOptions.tcpOption(.tcp_nodelay), value: 1)
        .channelInitializer { channel in
          self.setupChannelPipeline(channel: channel, frameHandler: frameHandler)
        }

<<<<<<< HEAD
      logger.debug("Establishing TCP connection")
      let channel = try await bootstrap.connect(host: url.host, port: url.port).get()
      self.channel = channel
      logger.debug("TCP connection established")
=======
      logger.info("Establishing TCP connection")
      let channel = try await bootstrap.connect(host: url.host, port: url.port).get()
      self.channel = channel
      logger.info("TCP connection established")
>>>>>>> e6ce8a3d

      // Start background processing BEFORE sending CONNECT command (like C#)
      startBackgroundProcessing()

      // Wait for frame processing to actually start
      await waitForFrameProcessing()

      // Send CONNECT command with authentication if provided
      let connectCommand: Pulsar_Proto_BaseCommand
      if let auth = authentication {
        logger.info("Using authentication")
        let authData = try await auth.getAuthenticationData()
        connectCommand = commandBuilder.connect(
          authMethodName: auth.authenticationMethodName,
          authData: authData
        )
      } else {
        logger.info("No authentication required")
        connectCommand = commandBuilder.connect()
      }
      let frame = PulsarFrame(command: connectCommand)

<<<<<<< HEAD
      // Debug: Log connection details
      logger.debug(
        "Sending CONNECT command",
        metadata: [
          "type": "\(connectCommand.type)",
          "hasConnect": "\(connectCommand.hasConnect)",
          "protocolVersion": "\(connectCommand.connect.protocolVersion)",
          "clientVersion": "\(connectCommand.connect.clientVersion)",
        ])

      try await sendFrame(frame)

      // Wait for CONNECTED response (handled synchronously)
      logger.debug("Waiting for CONNECTED response")
=======
      // Debug: Log frame details
      logger.info(
        "CONNECT command details: type=\(connectCommand.type), hasConnect=\(connectCommand.hasConnect)"
      )
      logger.info("Protocol version: \(connectCommand.connect.protocolVersion)")
      logger.info("Client version: \(connectCommand.connect.clientVersion)")

      logger.info("Sending CONNECT command")
      try await sendFrame(frame)

      // Wait for CONNECTED response (handled synchronously)
      logger.info("Waiting for CONNECTED response")
>>>>>>> e6ce8a3d
      do {
        try await withThrowingTaskGroup(of: Void.self) { group in
          group.addTask {
            for await _ in connectedSignal.stream {
              // CONNECTED received
              return
            }
            throw PulsarClientError.connectionFailed("CONNECTED stream ended unexpectedly")
          }

          group.addTask {
            try await Task.sleep(nanoseconds: 10_000_000_000)  // 10 seconds
            throw PulsarClientError.timeout("CONNECTED response timeout")
          }

          try await group.next()!
          group.cancelAll()
        }
<<<<<<< HEAD
        logger.debug("CONNECTED response received successfully")
        logger.info("Successfully connected to Pulsar at \(url.host):\(url.port)")

        // Start reconnection monitoring after successful connection
        startReconnectionMonitoring()
=======
        logger.info("CONNECTED response received successfully")
        logger.info("Successfully connected to Pulsar at \(url.host):\(url.port)")

        // Start authentication refresh task if needed
        startAuthenticationRefreshTask()
>>>>>>> e6ce8a3d
      } catch {
        logger.error("Connection failed: \(error)")
        throw error
      }

    } catch {
      logger.error("Connection failed: \(error)")
      updateState(.faulted(error))
      throw PulsarClientError.connectionFailed("Failed to connect: \(error)")
    }
  }

  func send(frame: PulsarFrame) async throws {
    guard _state == .connected else {
      throw PulsarClientError.connectionFailed("Not connected")
    }

    try await sendFrame(frame)
  }

  func close() async {
    guard _state != .closing && _state != .closed else {
      logger.debug("Connection already closing or closed")
      return
    }

    logger.info("Starting connection close process")
    updateState(.closing)

    // Cancel all pending requests
    for (_, continuation) in pendingRequests {
      continuation.finish(throwing: PulsarClientError.connectionFailed("Connection closing"))
    }
    pendingRequests.removeAll()

    // Close channels registered to this connection
    await channelManager?.closeAll()

    // Finish the frame stream to stop frame processing
    frameHandler?.frameStreamContinuation.finish()

    // Close the channel and wait for it to complete
    if let channel = channel {
      logger.debug("Closing NIO channel")
      do {
        try await channel.close()
        logger.debug("NIO channel closed successfully")
      } catch {
        logger.warning("Error closing NIO channel: \(error)")
      }
    }
    channel = nil

    // Close any background tasks
    backgroundProcessingTask?.cancel()
    backgroundProcessingTask = nil
<<<<<<< HEAD
=======

    authRefreshTask?.cancel()
    authRefreshTask = nil

>>>>>>> e6ce8a3d
    healthMonitoringTask?.cancel()
    healthMonitoringTask = nil

    updateState(.closed)
    logger.info("Connection closed")
  }

<<<<<<< HEAD
  /// Handle channel becoming inactive (connection dropped)
  func handleChannelInactive() async {
    let currentState = _state

    // Only handle if we were connected
    guard currentState == .connected || currentState == .reconnecting else {
      return
    }

    logger.warning("Connection lost, transitioning to disconnected state")
    updateState(.disconnected)

    // The health monitoring task will handle reconnection attempts
  }

  // MARK: - Internal Methods

  internal func updateState(_ newState: ConnectionState) {
    _state = newState
    stateContinuation.yield(newState)
  }

  private nonisolated func setupChannelPipeline(
    channel: NIOCore.Channel, frameHandler: PulsarFrameHandler
  ) -> EventLoopFuture<Void> {

    var handlers: [ChannelHandler] = []

    // Add SSL handler if needed
    if url.isSSL {
      do {
        let sslContext = try NIOSSLContext(configuration: .makeClientConfiguration())
        let sslHandler = try NIOSSLClientHandler(context: sslContext, serverHostname: url.host)
        handlers.append(sslHandler)
      } catch {
        return channel.eventLoop.makeFailedFuture(error)
      }
    }

    // Add a raw data logger first
    handlers.append(RawDataLogger())

    // Add frame codec handlers
    handlers.append(ByteToMessageHandler(PulsarFrameByteDecoder()))
    handlers.append(MessageToByteHandler(PulsarFrameByteEncoder()))
    handlers.append(frameHandler)

    return channel.pipeline.addHandlers(handlers)
  }

  internal func sendFrame(_ frame: PulsarFrame) async throws {
    guard let channel = channel else {
      throw PulsarClientError.connectionFailed("No channel available")
    }

    // Debug: Log the frame being sent
    let encoder = PulsarFrameEncoder()
    if let data = try? encoder.encode(frame: frame) {
      let hexString = data.prefix(100).map { String(format: "%02x", $0) }.joined(separator: " ")
      logger.info("Sending frame (\(data.count) bytes): \(hexString)...")
      totalBytesSent += UInt64(data.count)
    }

    try await channel.writeAndFlush(frame)

    // Update statistics
    totalMessagesSent += 1
  }

  /// Start background processing (equivalent to C# Setup method)
  private func startBackgroundProcessing() {
    logger.debug("Creating background processing task")
    backgroundProcessingTask = Task.detached { [weak self] in
      guard let self = self else { return }
      self.logger.debug("Background processing task started")
      await self.markFrameProcessingStarted()
      await self.processIncomingFramesContinuously()
    }
    logger.debug("Background processing task created")
  }

  /// Mark that frame processing has started
  private func markFrameProcessingStarted() {
    frameProcessingStarted = true
    logger.debug("Frame processing marked as started")
  }

  /// Wait for frame processing to start
  private func waitForFrameProcessing() async {
    var attempts = 0
    while !frameProcessingStarted && attempts < 50 {  // Max 500ms wait
      try? await Task.sleep(nanoseconds: 10_000_000)  // 10ms
      attempts += 1
    }
    if frameProcessingStarted {
      logger.debug("Frame processing confirmed started after \(attempts) attempts")
    } else {
      logger.warning("Frame processing start timeout after \(attempts) attempts")
    }
=======
  // MARK: - Internal Methods

  internal func updateState(_ newState: ConnectionState) {
    _state = newState
    stateContinuation.yield(newState)
  }

  private nonisolated func setupChannelPipeline(
    channel: NIOCore.Channel, frameHandler: PulsarFrameHandler
  ) -> EventLoopFuture<Void> {

    var handlers: [ChannelHandler] = []

    // Add SSL handler if needed
    if url.isSSL {
      do {
        let sslContext = try NIOSSLContext(configuration: .makeClientConfiguration())
        let sslHandler = try NIOSSLClientHandler(context: sslContext, serverHostname: url.host)
        handlers.append(sslHandler)
      } catch {
        return channel.eventLoop.makeFailedFuture(error)
      }
    }

    // Add a raw data logger first
    handlers.append(RawDataLogger())

    // Add frame codec handlers
    handlers.append(ByteToMessageHandler(PulsarFrameByteDecoder()))
    handlers.append(MessageToByteHandler(PulsarFrameByteEncoder()))
    handlers.append(frameHandler)

    return channel.pipeline.addHandlers(handlers)
  }

  internal func sendFrame(_ frame: PulsarFrame) async throws {
    guard let channel = channel else {
      throw PulsarClientError.connectionFailed("No channel available")
    }

    // Debug: Log the frame being sent
    let encoder = PulsarFrameEncoder()
    if let data = try? encoder.encode(frame: frame) {
      let hexString = data.prefix(100).map { String(format: "%02x", $0) }.joined(separator: " ")
      logger.info("Sending frame (\(data.count) bytes): \(hexString)...")
      totalBytesSent += UInt64(data.count)
    }

    try await channel.writeAndFlush(frame)

    // Update statistics
    totalMessagesSent += 1
  }

  /// Start background processing (equivalent to C# Setup method)
  private func startBackgroundProcessing() {
    logger.info("Creating background processing task")
    backgroundProcessingTask = Task.detached { [weak self] in
      guard let self = self else { return }
      self.logger.info("Background processing task started")
      await self.markFrameProcessingStarted()
      await self.processIncomingFramesContinuously()
    }
    logger.info("Background processing task created")
  }

  /// Mark that frame processing has started
  private func markFrameProcessingStarted() {
    frameProcessingStarted = true
    logger.info("Frame processing marked as started")
  }

  /// Wait for frame processing to start
  private func waitForFrameProcessing() async {
    var attempts = 0
    while !frameProcessingStarted && attempts < 50 {  // Max 500ms wait
      try? await Task.sleep(nanoseconds: 10_000_000)  // 10ms
      attempts += 1
    }
    if frameProcessingStarted {
      logger.info("Frame processing confirmed started after \(attempts) attempts")
    } else {
      logger.warning("Frame processing start timeout after \(attempts) attempts")
    }
>>>>>>> e6ce8a3d
  }

  /// Set connected timestamp
  private func setConnectedAt(_ date: Date) {
    connectedAt = date
  }

  /// Continuously process incoming frames (equivalent to C# ProcessIncomingFrames)
  private func processIncomingFramesContinuously() async {
    guard let frameHandler = frameHandler else {
      logger.error("No frame handler available for background processing")
      return
<<<<<<< HEAD
    }

    logger.debug("Starting continuous frame processing")

    var frameCount = 0
    for await frame in frameHandler.incomingFrames {
      frameCount += 1
      logger.debug("Received frame #\(frameCount): type=\(frame.command.type)")

      // Log more details for specific frame types
      switch frame.command.type {
      case .sendReceipt:
        logger.debug(
          "SendReceipt details - producerID: \(frame.command.sendReceipt.producerID), sequenceID: \(frame.command.sendReceipt.sequenceID)"
        )
      case .sendError:
        logger.error(
          "SendError details - producerID: \(frame.command.sendError.producerID), sequenceID: \(frame.command.sendError.sequenceID), error: \(frame.command.sendError.error)"
        )
      case .error:
        logger.error(
          "Error frame - requestID: \(frame.command.error.requestID), message: \(frame.command.error.message)"
        )
      default:
        break
      }

      // CONNECTED is handled synchronously in the frame handler
      if frame.command.type == .connected {
        logger.warning(
          "CONNECTED frame received in background processing - this should have been handled synchronously"
        )
        continue
      }

      // Process all other frames through the enhanced handler
      handleIncomingFrame(frame)

      // Exit if connection is no longer active
      if _state == .closed || _state == .closing {
        logger.debug("Stopping frame processing - connection closed")
        break
      }
    }

    logger.debug("Frame processing loop ended after \(frameCount) frames")
=======
    }

    logger.info("Starting continuous frame processing")

    var frameCount = 0
    for await frame in frameHandler.incomingFrames {
      frameCount += 1
      logger.info("Received frame #\(frameCount): type=\(frame.command.type)")

      // Log more details for specific frame types
      switch frame.command.type {
      case .sendReceipt:
        logger.info(
          "SendReceipt details - producerID: \(frame.command.sendReceipt.producerID), sequenceID: \(frame.command.sendReceipt.sequenceID)"
        )
      case .sendError:
        logger.error(
          "SendError details - producerID: \(frame.command.sendError.producerID), sequenceID: \(frame.command.sendError.sequenceID), error: \(frame.command.sendError.error)"
        )
      case .error:
        logger.error(
          "Error frame - requestID: \(frame.command.error.requestID), message: \(frame.command.error.message)"
        )
      default:
        break
      }

      // CONNECTED is handled synchronously in the frame handler
      if frame.command.type == .connected {
        logger.warning(
          "CONNECTED frame received in background processing - this should have been handled synchronously"
        )
        continue
      }

      // Process all other frames through the enhanced handler
      handleIncomingFrame(frame)

      // Exit if connection is no longer active
      if _state == .closed || _state == .closing {
        logger.info("Stopping frame processing - connection closed")
        break
      }
    }

    logger.info("Frame processing loop ended after \(frameCount) frames")
  }

  // MARK: - Authentication Refresh

  /// Start authentication refresh task if authentication supports it
  private func startAuthenticationRefreshTask() {
    guard let auth = authentication else { return }

    authRefreshTask = Task { [weak self] in
      guard let self = self else { return }

      logger.info("Starting authentication refresh task")

      while !Task.isCancelled {
        let currentState = await self._state
        guard currentState == .connected else { break }
        do {
          // Check if authentication needs refresh
          if await auth.needsRefresh() {
            logger.info("Authentication needs refresh")

            // Get fresh authentication data
            let authData = try await auth.getAuthenticationData()

            // Create auth data
            var authDataProto = Pulsar_Proto_AuthData()
            authDataProto.authMethodName = auth.authenticationMethodName
            authDataProto.authData = authData

            // Send auth response (broker will validate and update)
            let authResponse = await commandBuilder.authResponse(response: authDataProto)
            let frame = PulsarFrame(command: authResponse)

            try await sendFrame(frame)
            logger.info("Sent refreshed authentication data")
          }

          // Wait before next check
          try await Task.sleep(nanoseconds: UInt64(authRefreshInterval * 1_000_000_000))

        } catch {
          if !Task.isCancelled {
            logger.error("Authentication refresh failed: \(error)")
            // Continue trying unless task is cancelled
            try? await Task.sleep(nanoseconds: 5_000_000_000)  // Wait 5 seconds before retry
          }
        }
      }

      logger.info("Authentication refresh task ended")
    }
>>>>>>> e6ce8a3d
  }

}

// MARK: - Raw Data Logger

final class RawDataLogger: ChannelDuplexHandler, @unchecked Sendable {
  typealias InboundIn = ByteBuffer
  typealias InboundOut = ByteBuffer
  typealias OutboundIn = ByteBuffer
  typealias OutboundOut = ByteBuffer

  private let logger = Logger(label: "RawDataLogger")

  func channelRead(context: ChannelHandlerContext, data: NIOAny) {
    let buffer = self.unwrapInboundIn(data)
    let readableBytes = buffer.readableBytes

    if readableBytes > 0 {
      var bufferCopy = buffer
      if let bytes = bufferCopy.readBytes(length: min(readableBytes, 50)) {
        let hexString = bytes.map { String(format: "%02x", $0) }.joined(separator: " ")
<<<<<<< HEAD
        logger.debug("Raw incoming data (\(readableBytes) bytes): \(hexString)...")
=======
        logger.info("Raw incoming data (\(readableBytes) bytes): \(hexString)...")
>>>>>>> e6ce8a3d
      }
    }

    // Forward the data unchanged
    context.fireChannelRead(data)
  }

  func write(context: ChannelHandlerContext, data: NIOAny, promise: EventLoopPromise<Void>?) {
    let buffer = self.unwrapOutboundIn(data)
    let readableBytes = buffer.readableBytes

    if readableBytes > 0 {
      var bufferCopy = buffer
      if let bytes = bufferCopy.readBytes(length: min(readableBytes, 100)) {
        let hexString = bytes.map { String(format: "%02x", $0) }.joined(separator: " ")
<<<<<<< HEAD
        logger.debug("Raw outgoing data (\(readableBytes) bytes): \(hexString)...")
=======
        logger.info("Raw outgoing data (\(readableBytes) bytes): \(hexString)...")
>>>>>>> e6ce8a3d
      }
    }

    // Forward the data unchanged
    context.write(data, promise: promise)
  }
}

// MARK: - Frame Codec

final class PulsarFrameByteDecoder: ByteToMessageDecoder, @unchecked Sendable {
  typealias InboundOut = PulsarFrame

  private let frameDecoder = PulsarFrameDecoder()
  private let logger = Logger(label: "PulsarFrameByteDecoder")

  func decode(context: ChannelHandlerContext, buffer: inout ByteBuffer) throws -> DecodingState {
<<<<<<< HEAD
    logger.debug("Decode called with \(buffer.readableBytes) readable bytes")

    guard buffer.readableBytes >= 4 else {
      return .needMoreData
    }

    // Peek at total size - NIO uses native byte order, we need big endian
    let totalSizeBytes = buffer.getBytes(at: buffer.readerIndex, length: 4)!
    let totalSize =
      UInt32(totalSizeBytes[0]) << 24 | UInt32(totalSizeBytes[1]) << 16 | UInt32(totalSizeBytes[2])
      << 8 | UInt32(totalSizeBytes[3])
    logger.trace("Frame total size: \(totalSize)")

    guard buffer.readableBytes >= Int(totalSize) + 4 else {
      logger.trace("Need more data: have \(buffer.readableBytes), need \(Int(totalSize) + 4)")
      return .needMoreData
    }

    // Read the complete frame
    guard let bytes = buffer.readBytes(length: Int(totalSize) + 4) else {
      return .needMoreData
    }
=======
    logger.info("Decode called with \(buffer.readableBytes) readable bytes")

    guard buffer.readableBytes >= 4 else {
      return .needMoreData
    }

    // Peek at total size - NIO uses native byte order, we need big endian
    let totalSizeBytes = buffer.getBytes(at: buffer.readerIndex, length: 4)!
    let totalSize =
      UInt32(totalSizeBytes[0]) << 24 | UInt32(totalSizeBytes[1]) << 16 | UInt32(totalSizeBytes[2])
      << 8 | UInt32(totalSizeBytes[3])
    logger.trace("Frame total size: \(totalSize)")

    guard buffer.readableBytes >= Int(totalSize) + 4 else {
      logger.trace("Need more data: have \(buffer.readableBytes), need \(Int(totalSize) + 4)")
      return .needMoreData
    }

    // Read the complete frame
    guard let bytes = buffer.readBytes(length: Int(totalSize) + 4) else {
      return .needMoreData
    }
>>>>>>> e6ce8a3d
    let data = Data(bytes)

    // Log first bytes
    let hexString = data.prefix(50).map { String(format: "%02x", $0) }.joined(separator: " ")
    logger.debug("Received frame (\(data.count) bytes): \(hexString)...")

    if let frame = try frameDecoder.decode(from: data) {
      logger.debug("Decoded frame: type=\(frame.command.type)")
      context.fireChannelRead(wrapInboundOut(frame))
    } else {
      logger.error("Failed to decode frame")
    }

    return .continue
  }
}

final class PulsarFrameByteEncoder: MessageToByteEncoder, @unchecked Sendable {
  typealias OutboundIn = PulsarFrame

  private let frameEncoder = PulsarFrameEncoder()

  func encode(data: PulsarFrame, out: inout ByteBuffer) throws {
    let encoded = try frameEncoder.encode(frame: data)
    out.writeBytes(encoded)
  }
}

// MARK: - Frame Handler

final class PulsarFrameHandler: ChannelInboundHandler, @unchecked Sendable {
  typealias InboundIn = PulsarFrame

  private weak var connection: Connection?
  internal let frameStreamContinuation: AsyncStream<PulsarFrame>.Continuation
  let incomingFrames: AsyncStream<PulsarFrame>
  private var connectedHandler: ((PulsarFrame) -> Void)?

  init(connection: Connection) {
    self.connection = connection
    // Use unbounded buffering to ensure no frames are dropped
    (self.incomingFrames, self.frameStreamContinuation) = AsyncStream<PulsarFrame>.makeStream(
      bufferingPolicy: .unbounded
    )
  }

  func setConnectedHandler(_ handler: @escaping (PulsarFrame) -> Void) {
    self.connectedHandler = handler
  }

  func channelRead(context: ChannelHandlerContext, data: NIOAny) {
    let frame = unwrapInboundIn(data)

    // Special synchronous handling for CONNECTED
    if frame.command.type == .connected {
      if let connection = connection {
        Task {
          connection.logger.debug(
            "CONNECTED frame received",
            metadata: [
              "serverVersion": "\(frame.command.connected.serverVersion)",
              "protocolVersion": "\(frame.command.connected.protocolVersion)",
            ])
        }
      }

      // Call synchronous handler if set
      if let handler = connectedHandler {
        handler(frame)
        connectedHandler = nil  // Clear after use
        return  // Don't yield CONNECTED to AsyncStream
      }
    }

    frameStreamContinuation.yield(frame)

    // Frame processing is now handled by background processing task
    // Remove redundant Task here to avoid duplicate processing
  }

  func errorCaught(context: ChannelHandlerContext, error: Error) {
    if let connection = connection {
      Task {
        connection.logger.error("PulsarFrameHandler error: \(error)")
      }
    }
    frameStreamContinuation.finish()
    context.close(promise: nil)
  }

  func channelInactive(context: ChannelHandlerContext) {
    if let connection = connection {
      Task {
        connection.logger.warning("PulsarFrameHandler channel became inactive")
<<<<<<< HEAD
        // Trigger connection state update to handle disconnection
        await connection.handleChannelInactive()
=======
>>>>>>> e6ce8a3d
      }
    }
    frameStreamContinuation.finish()
  }

  func channelActive(context: ChannelHandlerContext) {
    if let connection = connection {
      Task {
<<<<<<< HEAD
        connection.logger.debug("PulsarFrameHandler channel is active")
=======
        connection.logger.info("PulsarFrameHandler channel is active")
>>>>>>> e6ce8a3d
      }
    }
  }
}

// MARK: - URL Parsing

struct PulsarURL: Sendable {
  let scheme: String
  let host: String
  let port: Int
  let path: String

  var isSSL: Bool {
    scheme == "pulsar+ssl"
  }

  var socketAddress: SocketAddress? {
    return try? SocketAddress(ipAddress: host, port: port)
  }

  init(string: String) throws {
    guard let url = URL(string: string),
      let host = url.host,
      let scheme = url.scheme
    else {
      throw PulsarClientError.invalidServiceUrl(string)
    }

    self.scheme = scheme
    self.host = host
    self.port = url.port ?? (scheme == "pulsar+ssl" ? 6651 : 6650)
    self.path = url.path
  }
}

// MARK: - Utilities

internal func withTimeout<T: Sendable>(
  seconds: TimeInterval, operation: @escaping @Sendable () async throws -> T
) async throws -> T {
  try await withThrowingTaskGroup(of: T.self) { group in
    group.addTask {
      try await operation()
    }

    group.addTask {
      try await Task.sleep(nanoseconds: UInt64(seconds * 1_000_000_000))
      throw PulsarClientError.timeout("Operation timed out")
    }

    let result = try await group.next()!
    group.cancelAll()
    return result
  }
}<|MERGE_RESOLUTION|>--- conflicted
+++ resolved
@@ -49,14 +49,9 @@
   private let eventLoopGroup: EventLoopGroup
   private var channel: NIOCore.Channel?
   internal var commandBuilder = PulsarCommandBuilder()
-<<<<<<< HEAD
-  private let authentication: Authentication?
-  private let encryptionPolicy: EncryptionPolicy
-=======
   internal let authentication: Authentication?
   private let encryptionPolicy: EncryptionPolicy
   private let authRefreshInterval: TimeInterval
->>>>>>> e6ce8a3d
 
   private var _state: ConnectionState = .disconnected
   private let stateStream: AsyncStream<ConnectionState>
@@ -69,10 +64,7 @@
   private var backgroundProcessingTask: Task<Void, Never>?
   internal var healthMonitoringTask: Task<Void, Never>?
   private var frameProcessingStarted = false
-<<<<<<< HEAD
-=======
   private var authRefreshTask: Task<Void, Never>?
->>>>>>> e6ce8a3d
 
   // Statistics tracking
   internal var connectedAt: Date?
@@ -86,22 +78,15 @@
 
   init(
     url: PulsarURL, eventLoopGroup: EventLoopGroup, logger: Logger,
-<<<<<<< HEAD
-    authentication: Authentication? = nil, encryptionPolicy: EncryptionPolicy = .preferUnencrypted
-=======
     authentication: Authentication? = nil, encryptionPolicy: EncryptionPolicy = .preferUnencrypted,
     authRefreshInterval: TimeInterval = 30.0
->>>>>>> e6ce8a3d
   ) {
     self.url = url
     self.eventLoopGroup = eventLoopGroup
     self.logger = logger
     self.authentication = authentication
     self.encryptionPolicy = encryptionPolicy
-<<<<<<< HEAD
-=======
     self.authRefreshInterval = authRefreshInterval
->>>>>>> e6ce8a3d
     self.channelManager = ChannelManager(logger: logger)
 
     (self.stateStream, self.stateContinuation) = AsyncStream<ConnectionState>.makeStream()
@@ -138,11 +123,7 @@
     }
 
     updateState(.connecting)
-<<<<<<< HEAD
-    logger.debug("State updated to connecting")
-=======
     logger.info("State updated to connecting")
->>>>>>> e6ce8a3d
 
     do {
       let frameHandler = PulsarFrameHandler(connection: self)
@@ -169,17 +150,10 @@
           self.setupChannelPipeline(channel: channel, frameHandler: frameHandler)
         }
 
-<<<<<<< HEAD
-      logger.debug("Establishing TCP connection")
-      let channel = try await bootstrap.connect(host: url.host, port: url.port).get()
-      self.channel = channel
-      logger.debug("TCP connection established")
-=======
       logger.info("Establishing TCP connection")
       let channel = try await bootstrap.connect(host: url.host, port: url.port).get()
       self.channel = channel
       logger.info("TCP connection established")
->>>>>>> e6ce8a3d
 
       // Start background processing BEFORE sending CONNECT command (like C#)
       startBackgroundProcessing()
@@ -202,22 +176,6 @@
       }
       let frame = PulsarFrame(command: connectCommand)
 
-<<<<<<< HEAD
-      // Debug: Log connection details
-      logger.debug(
-        "Sending CONNECT command",
-        metadata: [
-          "type": "\(connectCommand.type)",
-          "hasConnect": "\(connectCommand.hasConnect)",
-          "protocolVersion": "\(connectCommand.connect.protocolVersion)",
-          "clientVersion": "\(connectCommand.connect.clientVersion)",
-        ])
-
-      try await sendFrame(frame)
-
-      // Wait for CONNECTED response (handled synchronously)
-      logger.debug("Waiting for CONNECTED response")
-=======
       // Debug: Log frame details
       logger.info(
         "CONNECT command details: type=\(connectCommand.type), hasConnect=\(connectCommand.hasConnect)"
@@ -230,7 +188,6 @@
 
       // Wait for CONNECTED response (handled synchronously)
       logger.info("Waiting for CONNECTED response")
->>>>>>> e6ce8a3d
       do {
         try await withThrowingTaskGroup(of: Void.self) { group in
           group.addTask {
@@ -249,19 +206,11 @@
           try await group.next()!
           group.cancelAll()
         }
-<<<<<<< HEAD
-        logger.debug("CONNECTED response received successfully")
-        logger.info("Successfully connected to Pulsar at \(url.host):\(url.port)")
-
-        // Start reconnection monitoring after successful connection
-        startReconnectionMonitoring()
-=======
         logger.info("CONNECTED response received successfully")
         logger.info("Successfully connected to Pulsar at \(url.host):\(url.port)")
 
         // Start authentication refresh task if needed
         startAuthenticationRefreshTask()
->>>>>>> e6ce8a3d
       } catch {
         logger.error("Connection failed: \(error)")
         throw error
@@ -318,34 +267,15 @@
     // Close any background tasks
     backgroundProcessingTask?.cancel()
     backgroundProcessingTask = nil
-<<<<<<< HEAD
-=======
 
     authRefreshTask?.cancel()
     authRefreshTask = nil
 
->>>>>>> e6ce8a3d
     healthMonitoringTask?.cancel()
     healthMonitoringTask = nil
 
     updateState(.closed)
     logger.info("Connection closed")
-  }
-
-<<<<<<< HEAD
-  /// Handle channel becoming inactive (connection dropped)
-  func handleChannelInactive() async {
-    let currentState = _state
-
-    // Only handle if we were connected
-    guard currentState == .connected || currentState == .reconnecting else {
-      return
-    }
-
-    logger.warning("Connection lost, transitioning to disconnected state")
-    updateState(.disconnected)
-
-    // The health monitoring task will handle reconnection attempts
   }
 
   // MARK: - Internal Methods
@@ -404,20 +334,20 @@
 
   /// Start background processing (equivalent to C# Setup method)
   private func startBackgroundProcessing() {
-    logger.debug("Creating background processing task")
+    logger.info("Creating background processing task")
     backgroundProcessingTask = Task.detached { [weak self] in
       guard let self = self else { return }
-      self.logger.debug("Background processing task started")
+      self.logger.info("Background processing task started")
       await self.markFrameProcessingStarted()
       await self.processIncomingFramesContinuously()
     }
-    logger.debug("Background processing task created")
+    logger.info("Background processing task created")
   }
 
   /// Mark that frame processing has started
   private func markFrameProcessingStarted() {
     frameProcessingStarted = true
-    logger.debug("Frame processing marked as started")
+    logger.info("Frame processing marked as started")
   }
 
   /// Wait for frame processing to start
@@ -428,96 +358,10 @@
       attempts += 1
     }
     if frameProcessingStarted {
-      logger.debug("Frame processing confirmed started after \(attempts) attempts")
-    } else {
-      logger.warning("Frame processing start timeout after \(attempts) attempts")
-    }
-=======
-  // MARK: - Internal Methods
-
-  internal func updateState(_ newState: ConnectionState) {
-    _state = newState
-    stateContinuation.yield(newState)
-  }
-
-  private nonisolated func setupChannelPipeline(
-    channel: NIOCore.Channel, frameHandler: PulsarFrameHandler
-  ) -> EventLoopFuture<Void> {
-
-    var handlers: [ChannelHandler] = []
-
-    // Add SSL handler if needed
-    if url.isSSL {
-      do {
-        let sslContext = try NIOSSLContext(configuration: .makeClientConfiguration())
-        let sslHandler = try NIOSSLClientHandler(context: sslContext, serverHostname: url.host)
-        handlers.append(sslHandler)
-      } catch {
-        return channel.eventLoop.makeFailedFuture(error)
-      }
-    }
-
-    // Add a raw data logger first
-    handlers.append(RawDataLogger())
-
-    // Add frame codec handlers
-    handlers.append(ByteToMessageHandler(PulsarFrameByteDecoder()))
-    handlers.append(MessageToByteHandler(PulsarFrameByteEncoder()))
-    handlers.append(frameHandler)
-
-    return channel.pipeline.addHandlers(handlers)
-  }
-
-  internal func sendFrame(_ frame: PulsarFrame) async throws {
-    guard let channel = channel else {
-      throw PulsarClientError.connectionFailed("No channel available")
-    }
-
-    // Debug: Log the frame being sent
-    let encoder = PulsarFrameEncoder()
-    if let data = try? encoder.encode(frame: frame) {
-      let hexString = data.prefix(100).map { String(format: "%02x", $0) }.joined(separator: " ")
-      logger.info("Sending frame (\(data.count) bytes): \(hexString)...")
-      totalBytesSent += UInt64(data.count)
-    }
-
-    try await channel.writeAndFlush(frame)
-
-    // Update statistics
-    totalMessagesSent += 1
-  }
-
-  /// Start background processing (equivalent to C# Setup method)
-  private func startBackgroundProcessing() {
-    logger.info("Creating background processing task")
-    backgroundProcessingTask = Task.detached { [weak self] in
-      guard let self = self else { return }
-      self.logger.info("Background processing task started")
-      await self.markFrameProcessingStarted()
-      await self.processIncomingFramesContinuously()
-    }
-    logger.info("Background processing task created")
-  }
-
-  /// Mark that frame processing has started
-  private func markFrameProcessingStarted() {
-    frameProcessingStarted = true
-    logger.info("Frame processing marked as started")
-  }
-
-  /// Wait for frame processing to start
-  private func waitForFrameProcessing() async {
-    var attempts = 0
-    while !frameProcessingStarted && attempts < 50 {  // Max 500ms wait
-      try? await Task.sleep(nanoseconds: 10_000_000)  // 10ms
-      attempts += 1
-    }
-    if frameProcessingStarted {
       logger.info("Frame processing confirmed started after \(attempts) attempts")
     } else {
       logger.warning("Frame processing start timeout after \(attempts) attempts")
     }
->>>>>>> e6ce8a3d
   }
 
   /// Set connected timestamp
@@ -530,54 +374,6 @@
     guard let frameHandler = frameHandler else {
       logger.error("No frame handler available for background processing")
       return
-<<<<<<< HEAD
-    }
-
-    logger.debug("Starting continuous frame processing")
-
-    var frameCount = 0
-    for await frame in frameHandler.incomingFrames {
-      frameCount += 1
-      logger.debug("Received frame #\(frameCount): type=\(frame.command.type)")
-
-      // Log more details for specific frame types
-      switch frame.command.type {
-      case .sendReceipt:
-        logger.debug(
-          "SendReceipt details - producerID: \(frame.command.sendReceipt.producerID), sequenceID: \(frame.command.sendReceipt.sequenceID)"
-        )
-      case .sendError:
-        logger.error(
-          "SendError details - producerID: \(frame.command.sendError.producerID), sequenceID: \(frame.command.sendError.sequenceID), error: \(frame.command.sendError.error)"
-        )
-      case .error:
-        logger.error(
-          "Error frame - requestID: \(frame.command.error.requestID), message: \(frame.command.error.message)"
-        )
-      default:
-        break
-      }
-
-      // CONNECTED is handled synchronously in the frame handler
-      if frame.command.type == .connected {
-        logger.warning(
-          "CONNECTED frame received in background processing - this should have been handled synchronously"
-        )
-        continue
-      }
-
-      // Process all other frames through the enhanced handler
-      handleIncomingFrame(frame)
-
-      // Exit if connection is no longer active
-      if _state == .closed || _state == .closing {
-        logger.debug("Stopping frame processing - connection closed")
-        break
-      }
-    }
-
-    logger.debug("Frame processing loop ended after \(frameCount) frames")
-=======
     }
 
     logger.info("Starting continuous frame processing")
@@ -675,7 +471,6 @@
 
       logger.info("Authentication refresh task ended")
     }
->>>>>>> e6ce8a3d
   }
 
 }
@@ -698,11 +493,7 @@
       var bufferCopy = buffer
       if let bytes = bufferCopy.readBytes(length: min(readableBytes, 50)) {
         let hexString = bytes.map { String(format: "%02x", $0) }.joined(separator: " ")
-<<<<<<< HEAD
-        logger.debug("Raw incoming data (\(readableBytes) bytes): \(hexString)...")
-=======
         logger.info("Raw incoming data (\(readableBytes) bytes): \(hexString)...")
->>>>>>> e6ce8a3d
       }
     }
 
@@ -718,11 +509,7 @@
       var bufferCopy = buffer
       if let bytes = bufferCopy.readBytes(length: min(readableBytes, 100)) {
         let hexString = bytes.map { String(format: "%02x", $0) }.joined(separator: " ")
-<<<<<<< HEAD
-        logger.debug("Raw outgoing data (\(readableBytes) bytes): \(hexString)...")
-=======
         logger.info("Raw outgoing data (\(readableBytes) bytes): \(hexString)...")
->>>>>>> e6ce8a3d
       }
     }
 
@@ -740,8 +527,7 @@
   private let logger = Logger(label: "PulsarFrameByteDecoder")
 
   func decode(context: ChannelHandlerContext, buffer: inout ByteBuffer) throws -> DecodingState {
-<<<<<<< HEAD
-    logger.debug("Decode called with \(buffer.readableBytes) readable bytes")
+    logger.info("Decode called with \(buffer.readableBytes) readable bytes")
 
     guard buffer.readableBytes >= 4 else {
       return .needMoreData
@@ -763,30 +549,6 @@
     guard let bytes = buffer.readBytes(length: Int(totalSize) + 4) else {
       return .needMoreData
     }
-=======
-    logger.info("Decode called with \(buffer.readableBytes) readable bytes")
-
-    guard buffer.readableBytes >= 4 else {
-      return .needMoreData
-    }
-
-    // Peek at total size - NIO uses native byte order, we need big endian
-    let totalSizeBytes = buffer.getBytes(at: buffer.readerIndex, length: 4)!
-    let totalSize =
-      UInt32(totalSizeBytes[0]) << 24 | UInt32(totalSizeBytes[1]) << 16 | UInt32(totalSizeBytes[2])
-      << 8 | UInt32(totalSizeBytes[3])
-    logger.trace("Frame total size: \(totalSize)")
-
-    guard buffer.readableBytes >= Int(totalSize) + 4 else {
-      logger.trace("Need more data: have \(buffer.readableBytes), need \(Int(totalSize) + 4)")
-      return .needMoreData
-    }
-
-    // Read the complete frame
-    guard let bytes = buffer.readBytes(length: Int(totalSize) + 4) else {
-      return .needMoreData
-    }
->>>>>>> e6ce8a3d
     let data = Data(bytes)
 
     // Log first bytes
@@ -881,11 +643,6 @@
     if let connection = connection {
       Task {
         connection.logger.warning("PulsarFrameHandler channel became inactive")
-<<<<<<< HEAD
-        // Trigger connection state update to handle disconnection
-        await connection.handleChannelInactive()
-=======
->>>>>>> e6ce8a3d
       }
     }
     frameStreamContinuation.finish()
@@ -894,11 +651,7 @@
   func channelActive(context: ChannelHandlerContext) {
     if let connection = connection {
       Task {
-<<<<<<< HEAD
-        connection.logger.debug("PulsarFrameHandler channel is active")
-=======
         connection.logger.info("PulsarFrameHandler channel is active")
->>>>>>> e6ce8a3d
       }
     }
   }
