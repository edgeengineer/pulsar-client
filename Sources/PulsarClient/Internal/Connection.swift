import Foundation
import Logging
import NIOCore
import NIOPosix
import NIOSSL
import NIO


/// Connection state
public enum ConnectionState: Equatable, Sendable {
    case disconnected
    case connecting
    case connected
    case reconnecting
    case closing
    case closed
    case faulted(Error)
    
    public static func == (lhs: ConnectionState, rhs: ConnectionState) -> Bool {
        switch (lhs, rhs) {
        case (.disconnected, .disconnected),
             (.connecting, .connecting),
             (.connected, .connected),
             (.reconnecting, .reconnecting),
             (.closing, .closing),
             (.closed, .closed):
            return true
        case (.faulted, .faulted):
            return true // Consider all faulted states equal
        default:
            return false
        }
    }
}

/// Pulsar connection protocol
protocol PulsarConnection: Actor {
    var state: ConnectionState { get }
    var stateChanges: AsyncStream<ConnectionState> { get }
    
    func connect() async throws
    func send(frame: PulsarFrame) async throws
    func close() async
}

/// Main connection implementation
actor Connection: PulsarConnection {
    private let url: PulsarURL
    internal let logger: Logger
    private let eventLoopGroup: EventLoopGroup
    private var channel: NIOCore.Channel?
    internal var commandBuilder = PulsarCommandBuilder()
    internal let authentication: Authentication?
    private let encryptionPolicy: EncryptionPolicy
    
    private var _state: ConnectionState = .disconnected
    private let stateStream: AsyncStream<ConnectionState>
    private let stateContinuation: AsyncStream<ConnectionState>.Continuation
    
    internal var pendingRequests: [UInt64: AsyncThrowingStream<Pulsar_Proto_BaseCommand, Error>.Continuation] = [:]
    private var frameHandler: PulsarFrameHandler?
    internal var channelManager: ChannelManager?
    private var backgroundProcessingTask: Task<Void, Never>?
    internal var healthMonitoringTask: Task<Void, Never>?
    private var frameProcessingStarted = false
    private var authRefreshTask: Task<Void, Never>?
    
    // Statistics tracking
    internal var connectedAt: Date?
    internal var totalMessagesSent: UInt64 = 0
    internal var totalMessagesReceived: UInt64 = 0
    internal var totalBytesSent: UInt64 = 0
    internal var totalBytesReceived: UInt64 = 0
    
    var state: ConnectionState { _state }
    var stateChanges: AsyncStream<ConnectionState> { stateStream }
    
    init(url: PulsarURL, eventLoopGroup: EventLoopGroup, logger: Logger, authentication: Authentication? = nil, encryptionPolicy: EncryptionPolicy = .preferUnencrypted) {
        self.url = url
        self.eventLoopGroup = eventLoopGroup
        self.logger = logger
        self.authentication = authentication
        self.encryptionPolicy = encryptionPolicy
        self.channelManager = ChannelManager(logger: logger)
        
        (self.stateStream, self.stateContinuation) = AsyncStream<ConnectionState>.makeStream()
    }
    
    /// Get the channel manager
    func getChannelManager() -> ChannelManager {
        return channelManager!
    }
    
    deinit {
        // Cancel any running tasks
        backgroundProcessingTask?.cancel()
        healthMonitoringTask?.cancel()
        stateContinuation.finish()
    }
    
    func connect() async throws {
        guard _state == .disconnected || _state == .closed else {
            throw PulsarClientError.connectionFailed("Already connected or connecting")
        }
        
        logger.info("Starting connection to \(url.host):\(url.port)")
        
        // Validate encryption policy
        if encryptionPolicy.isEncryptionRequired && !url.isSSL {
            throw PulsarClientError.connectionFailed("Encryption is required by policy but URL is not SSL: \(url)")
        }
        
        if encryptionPolicy == .enforceUnencrypted && url.isSSL {
            throw PulsarClientError.connectionFailed("Unencrypted connection is required by policy but URL is SSL: \(url)")
        }
        
        updateState(.connecting)
        logger.info("State updated to connecting")
        
        do {
            let frameHandler = PulsarFrameHandler(connection: self)
            self.frameHandler = frameHandler
            
            // Set up synchronous CONNECTED handler
            let connectedSignal = AsyncStream<Void>.makeStream()
            frameHandler.setConnectedHandler { [weak self] frame in
                guard let self = self else { return }
                Task {
                    self.logger.debug("CONNECTED handler called - Server version: \(frame.command.connected.serverVersion)")
                    await self.updateState(.connected)
                    await self.setConnectedAt(Date())
                }
                connectedSignal.continuation.yield(())
                connectedSignal.continuation.finish()
            }
            
            let bootstrap = ClientBootstrap(group: eventLoopGroup)
                .channelOption(ChannelOptions.socketOption(.so_reuseaddr), value: 1)
                .channelOption(ChannelOptions.tcpOption(.tcp_nodelay), value: 1)
                .channelInitializer { channel in
                    self.setupChannelPipeline(channel: channel, frameHandler: frameHandler)
                }
            
            logger.info("Establishing TCP connection")
            let channel = try await bootstrap.connect(host: url.host, port: url.port).get()
            self.channel = channel
            logger.info("TCP connection established")
            
            // Start background processing BEFORE sending CONNECT command (like C#)
            startBackgroundProcessing()
            
            // Wait for frame processing to actually start
            await waitForFrameProcessing()
            
            // Send CONNECT command with authentication if provided
            let connectCommand: Pulsar_Proto_BaseCommand
            if let auth = authentication {
                logger.info("Using authentication")
                let authData = try await auth.getAuthenticationData()
                connectCommand = commandBuilder.connect(
                    authMethodName: auth.authenticationMethodName,
                    authData: authData
                )
            } else {
                logger.info("No authentication required")
                connectCommand = commandBuilder.connect()
            }
            let frame = PulsarFrame(command: connectCommand)
            
            // Debug: Log frame details
            logger.info("CONNECT command details: type=\(connectCommand.type), hasConnect=\(connectCommand.hasConnect)")
            logger.info("Protocol version: \(connectCommand.connect.protocolVersion)")
            logger.info("Client version: \(connectCommand.connect.clientVersion)")
            
            logger.info("Sending CONNECT command")
            try await sendFrame(frame)
            
            // Wait for CONNECTED response (handled synchronously)
            logger.info("Waiting for CONNECTED response")
            do {
                try await withThrowingTaskGroup(of: Void.self) { group in
                    group.addTask {
                        for await _ in connectedSignal.stream {
                            // CONNECTED received
                            return
                        }
                        throw PulsarClientError.connectionFailed("CONNECTED stream ended unexpectedly")
                    }
                    
                    group.addTask {
                        try await Task.sleep(nanoseconds: 10_000_000_000) // 10 seconds
                        throw PulsarClientError.timeout("CONNECTED response timeout")
                    }
                    
                    try await group.next()!
                    group.cancelAll()
                }
                logger.info("CONNECTED response received successfully")
                logger.info("Successfully connected to Pulsar at \(url.host):\(url.port)")
                
                // Start authentication refresh task if needed
                startAuthenticationRefreshTask()
            } catch {
                logger.error("Connection failed: \(error)")
                throw error
            }
            
        } catch {
            logger.error("Connection failed: \(error)")
            updateState(.faulted(error))
            throw PulsarClientError.connectionFailed("Failed to connect: \(error)")
        }
    }
    
    func send(frame: PulsarFrame) async throws {
        guard _state == .connected else {
            throw PulsarClientError.connectionFailed("Not connected")
        }
        
        try await sendFrame(frame)
    }
    
    func close() async {
        guard _state != .closing && _state != .closed else {
            logger.debug("Connection already closing or closed")
            return
        }
        
        logger.info("Starting connection close process")
        updateState(.closing)
        
        // Cancel all pending requests
        for (_, continuation) in pendingRequests {
            continuation.finish(throwing: PulsarClientError.connectionFailed("Connection closing"))
        }
        pendingRequests.removeAll()

        // Close channels registered to this connection
        await channelManager?.closeAll()
        
        // Finish the frame stream to stop frame processing
        frameHandler?.frameStreamContinuation.finish()
        
        // Close the channel and wait for it to complete
        if let channel = channel {
            logger.debug("Closing NIO channel")
            do {
                try await channel.close()
                logger.debug("NIO channel closed successfully")
            } catch {
                logger.warning("Error closing NIO channel: \(error)")
            }
        }
        channel = nil

        // Close any background tasks
        backgroundProcessingTask?.cancel()
        backgroundProcessingTask = nil
<<<<<<< HEAD
        authRefreshTask?.cancel()
        authRefreshTask = nil
=======
        healthMonitoringTask?.cancel()
        healthMonitoringTask = nil
>>>>>>> 26107993
        
        updateState(.closed)
        logger.info("Connection closed")
    }
    
    // MARK: - Internal Methods
    
    internal func updateState(_ newState: ConnectionState) {
        _state = newState
        stateContinuation.yield(newState)
    }
    
    private nonisolated func setupChannelPipeline(channel: NIOCore.Channel, frameHandler: PulsarFrameHandler) -> EventLoopFuture<Void> {
        
        var handlers: [ChannelHandler] = []
        
        // Add SSL handler if needed
        if url.isSSL {
            do {
                let sslContext = try NIOSSLContext(configuration: .makeClientConfiguration())
                let sslHandler = try NIOSSLClientHandler(context: sslContext, serverHostname: url.host)
                handlers.append(sslHandler)
            } catch {
                return channel.eventLoop.makeFailedFuture(error)
            }
        }
        
        // Add a raw data logger first
        handlers.append(RawDataLogger())
        
        // Add frame codec handlers
        handlers.append(ByteToMessageHandler(PulsarFrameByteDecoder()))
        handlers.append(MessageToByteHandler(PulsarFrameByteEncoder()))
        handlers.append(frameHandler)
        
        return channel.pipeline.addHandlers(handlers)
    }
    
    internal func sendFrame(_ frame: PulsarFrame) async throws {
        guard let channel = channel else {
            throw PulsarClientError.connectionFailed("No channel available")
        }
        
        // Debug: Log the frame being sent
        let encoder = PulsarFrameEncoder()
        if let data = try? encoder.encode(frame: frame) {
            let hexString = data.prefix(100).map { String(format: "%02x", $0) }.joined(separator: " ")
            logger.info("Sending frame (\(data.count) bytes): \(hexString)...")
            totalBytesSent += UInt64(data.count)
        }
        
        try await channel.writeAndFlush(frame)
        
        // Update statistics
        totalMessagesSent += 1
    }
    
    
    /// Start background processing (equivalent to C# Setup method)
    private func startBackgroundProcessing() {
        logger.info("Creating background processing task")
        backgroundProcessingTask = Task.detached { [weak self] in
            guard let self = self else { return }
            self.logger.info("Background processing task started")
            await self.markFrameProcessingStarted()
            await self.processIncomingFramesContinuously()
        }
        logger.info("Background processing task created")
    }
    
    /// Mark that frame processing has started
    private func markFrameProcessingStarted() {
        frameProcessingStarted = true
        logger.info("Frame processing marked as started")
    }
    
    /// Wait for frame processing to start
    private func waitForFrameProcessing() async {
        var attempts = 0
        while !frameProcessingStarted && attempts < 50 { // Max 500ms wait
            try? await Task.sleep(nanoseconds: 10_000_000) // 10ms
            attempts += 1
        }
        if frameProcessingStarted {
            logger.info("Frame processing confirmed started after \(attempts) attempts")
        } else {
            logger.warning("Frame processing start timeout after \(attempts) attempts")
        }
    }
    
    /// Set connected timestamp
    private func setConnectedAt(_ date: Date) {
        connectedAt = date
    }
    
    /// Continuously process incoming frames (equivalent to C# ProcessIncomingFrames)
    private func processIncomingFramesContinuously() async {
        guard let frameHandler = frameHandler else {
            logger.error("No frame handler available for background processing")
            return
        }
        
        logger.info("Starting continuous frame processing")
        
        var frameCount = 0
        for await frame in frameHandler.incomingFrames {
            frameCount += 1
            logger.info("Received frame #\(frameCount): type=\(frame.command.type)")
            
            // Log more details for specific frame types
            switch frame.command.type {
            case .sendReceipt:
                logger.info("SendReceipt details - producerID: \(frame.command.sendReceipt.producerID), sequenceID: \(frame.command.sendReceipt.sequenceID)")
            case .sendError:
                logger.error("SendError details - producerID: \(frame.command.sendError.producerID), sequenceID: \(frame.command.sendError.sequenceID), error: \(frame.command.sendError.error)")
            case .error:
                logger.error("Error frame - requestID: \(frame.command.error.requestID), message: \(frame.command.error.message)")
            default:
                break
            }
            
            // CONNECTED is handled synchronously in the frame handler
            if frame.command.type == .connected {
                logger.warning("CONNECTED frame received in background processing - this should have been handled synchronously")
                continue
            }
            
            // Process all other frames through the enhanced handler
            handleIncomingFrame(frame)
            
            // Exit if connection is no longer active
            if _state == .closed || _state == .closing {
                logger.info("Stopping frame processing - connection closed")
                break
            }
        }
        
        logger.info("Frame processing loop ended after \(frameCount) frames")
    }
    
    // MARK: - Authentication Refresh
    
    /// Start authentication refresh task if authentication supports it
    private func startAuthenticationRefreshTask() {
        guard let auth = authentication else { return }
        
        authRefreshTask = Task { [weak self] in
            guard let self = self else { return }
            
            logger.info("Starting authentication refresh task")
            
            while !Task.isCancelled {
                let currentState = await self._state
                guard currentState == .connected else { break }
                do {
                    // Check if authentication needs refresh
                    if await auth.needsRefresh() {
                        logger.info("Authentication needs refresh")
                        
                        // Get fresh authentication data
                        let authData = try await auth.getAuthenticationData()
                        
                        // Create auth data
                        var authDataProto = Pulsar_Proto_AuthData()
                        authDataProto.authMethodName = auth.authenticationMethodName
                        authDataProto.authData = authData
                        
                        // Send auth response (broker will validate and update)
                        let authResponse = await commandBuilder.authResponse(response: authDataProto)
                        let frame = PulsarFrame(command: authResponse)
                        
                        try await sendFrame(frame)
                        logger.info("Sent refreshed authentication data")
                    }
                    
                    // Wait before next check (30 seconds)
                    try await Task.sleep(nanoseconds: 30_000_000_000)
                    
                } catch {
                    if !Task.isCancelled {
                        logger.error("Authentication refresh failed: \(error)")
                        // Continue trying unless task is cancelled
                        try? await Task.sleep(nanoseconds: 5_000_000_000) // Wait 5 seconds before retry
                    }
                }
            }
            
            logger.info("Authentication refresh task ended")
        }
    }
    
}

// MARK: - Raw Data Logger

final class RawDataLogger: ChannelDuplexHandler, @unchecked Sendable {
    typealias InboundIn = ByteBuffer
    typealias InboundOut = ByteBuffer
    typealias OutboundIn = ByteBuffer
    typealias OutboundOut = ByteBuffer
    
    private let logger = Logger(label: "RawDataLogger")
    
    func channelRead(context: ChannelHandlerContext, data: NIOAny) {
        let buffer = self.unwrapInboundIn(data)
        let readableBytes = buffer.readableBytes
        
        if readableBytes > 0 {
            var bufferCopy = buffer
            if let bytes = bufferCopy.readBytes(length: min(readableBytes, 50)) {
                let hexString = bytes.map { String(format: "%02x", $0) }.joined(separator: " ")
                logger.info("Raw incoming data (\(readableBytes) bytes): \(hexString)...")
            }
        }
        
        // Forward the data unchanged
        context.fireChannelRead(data)
    }
    
    func write(context: ChannelHandlerContext, data: NIOAny, promise: EventLoopPromise<Void>?) {
        let buffer = self.unwrapOutboundIn(data)
        let readableBytes = buffer.readableBytes
        
        if readableBytes > 0 {
            var bufferCopy = buffer
            if let bytes = bufferCopy.readBytes(length: min(readableBytes, 100)) {
                let hexString = bytes.map { String(format: "%02x", $0) }.joined(separator: " ")
                logger.info("Raw outgoing data (\(readableBytes) bytes): \(hexString)...")
            }
        }
        
        // Forward the data unchanged
        context.write(data, promise: promise)
    }
}

// MARK: - Frame Codec

final class PulsarFrameByteDecoder: ByteToMessageDecoder, @unchecked Sendable {
    typealias InboundOut = PulsarFrame
    
    private let frameDecoder = PulsarFrameDecoder()
    private let logger = Logger(label: "PulsarFrameByteDecoder")
    
    func decode(context: ChannelHandlerContext, buffer: inout ByteBuffer) throws -> DecodingState {
        logger.info("Decode called with \(buffer.readableBytes) readable bytes")
        
        guard buffer.readableBytes >= 4 else {
            return .needMoreData
        }
        
        // Peek at total size - NIO uses native byte order, we need big endian
        let totalSizeBytes = buffer.getBytes(at: buffer.readerIndex, length: 4)!
        let totalSize = UInt32(totalSizeBytes[0]) << 24 | UInt32(totalSizeBytes[1]) << 16 | UInt32(totalSizeBytes[2]) << 8 | UInt32(totalSizeBytes[3])
        logger.trace("Frame total size: \(totalSize)")
        
        guard buffer.readableBytes >= Int(totalSize) + 4 else {
            logger.trace("Need more data: have \(buffer.readableBytes), need \(Int(totalSize) + 4)")
            return .needMoreData
        }
        
        // Read the complete frame
        guard let bytes = buffer.readBytes(length: Int(totalSize) + 4) else {
            return .needMoreData
        }
        let data = Data(bytes)
        
        // Log first bytes
        let hexString = data.prefix(50).map { String(format: "%02x", $0) }.joined(separator: " ")
        logger.debug("Received frame (\(data.count) bytes): \(hexString)...")
        
        if let frame = try frameDecoder.decode(from: data) {
            logger.debug("Decoded frame: type=\(frame.command.type)")
            context.fireChannelRead(wrapInboundOut(frame))
        } else {
            logger.error("Failed to decode frame")
        }
        
        return .continue
    }
}

final class PulsarFrameByteEncoder: MessageToByteEncoder, @unchecked Sendable {
    typealias OutboundIn = PulsarFrame
    
    private let frameEncoder = PulsarFrameEncoder()
    
    func encode(data: PulsarFrame, out: inout ByteBuffer) throws {
        let encoded = try frameEncoder.encode(frame: data)
        out.writeBytes(encoded)
    }
}

// MARK: - Frame Handler

final class PulsarFrameHandler: ChannelInboundHandler, @unchecked Sendable {
    typealias InboundIn = PulsarFrame
    
    private weak var connection: Connection?
    internal let frameStreamContinuation: AsyncStream<PulsarFrame>.Continuation
    let incomingFrames: AsyncStream<PulsarFrame>
    private var connectedHandler: ((PulsarFrame) -> Void)?
    
    init(connection: Connection) {
        self.connection = connection
        // Use unbounded buffering to ensure no frames are dropped
        (self.incomingFrames, self.frameStreamContinuation) = AsyncStream<PulsarFrame>.makeStream(
            bufferingPolicy: .unbounded
        )
    }
    
    func setConnectedHandler(_ handler: @escaping (PulsarFrame) -> Void) {
        self.connectedHandler = handler
    }
    
    func channelRead(context: ChannelHandlerContext, data: NIOAny) {
        let frame = unwrapInboundIn(data)
        
        // Special synchronous handling for CONNECTED
        if frame.command.type == .connected {
            if let connection = connection {
                Task {
                    connection.logger.debug("CONNECTED frame received", metadata: ["serverVersion": "\(frame.command.connected.serverVersion)", "protocolVersion": "\(frame.command.connected.protocolVersion)"])
                }
            }
            
            // Call synchronous handler if set
            if let handler = connectedHandler {
                handler(frame)
                connectedHandler = nil // Clear after use
                return // Don't yield CONNECTED to AsyncStream
            }
        }
        
        frameStreamContinuation.yield(frame)
        
        // Frame processing is now handled by background processing task
        // Remove redundant Task here to avoid duplicate processing
    }
    
    func errorCaught(context: ChannelHandlerContext, error: Error) {
        if let connection = connection {
            Task {
                connection.logger.error("PulsarFrameHandler error: \(error)")
            }
        }
        frameStreamContinuation.finish()
        context.close(promise: nil)
    }
    
    func channelInactive(context: ChannelHandlerContext) {
        if let connection = connection {
            Task {
                connection.logger.warning("PulsarFrameHandler channel became inactive")
            }
        }
        frameStreamContinuation.finish()
    }
    
    func channelActive(context: ChannelHandlerContext) {
        if let connection = connection {
            Task {
                connection.logger.info("PulsarFrameHandler channel is active")
            }
        }
    }
}

// MARK: - URL Parsing

struct PulsarURL: Sendable {
    let scheme: String
    let host: String
    let port: Int
    let path: String
    
    var isSSL: Bool {
        scheme == "pulsar+ssl"
    }
    
    var socketAddress: SocketAddress? {
        return try? SocketAddress(ipAddress: host, port: port)
    }
    
    init(string: String) throws {
        guard let url = URL(string: string),
              let host = url.host,
              let scheme = url.scheme else {
            throw PulsarClientError.invalidServiceUrl(string)
        }
        
        self.scheme = scheme
        self.host = host
        self.port = url.port ?? (scheme == "pulsar+ssl" ? 6651 : 6650)
        self.path = url.path
    }
}

// MARK: - Utilities

internal func withTimeout<T: Sendable>(seconds: TimeInterval, operation: @escaping @Sendable () async throws -> T) async throws -> T {
    try await withThrowingTaskGroup(of: T.self) { group in
        group.addTask {
            try await operation()
        }
        
        group.addTask {
            try await Task.sleep(nanoseconds: UInt64(seconds * 1_000_000_000))
            throw PulsarClientError.timeout("Operation timed out")
        }
        
        let result = try await group.next()!
        group.cancelAll()
        return result
    }
}<|MERGE_RESOLUTION|>--- conflicted
+++ resolved
@@ -256,13 +256,13 @@
         // Close any background tasks
         backgroundProcessingTask?.cancel()
         backgroundProcessingTask = nil
-<<<<<<< HEAD
+      
         authRefreshTask?.cancel()
         authRefreshTask = nil
-=======
+      
         healthMonitoringTask?.cancel()
         healthMonitoringTask = nil
->>>>>>> 26107993
+
         
         updateState(.closed)
         logger.info("Connection closed")
