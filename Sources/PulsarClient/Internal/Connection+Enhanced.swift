--- conflicted
+++ resolved
@@ -15,116 +15,9 @@
     guard state == .connected else {
       throw PulsarClientError.connectionFailed("Not connected")
     }
-<<<<<<< HEAD
-    
-    /// Send a BaseCommand and optionally wait for response
-    func sendCommand(_ command: Pulsar_Proto_BaseCommand, expectResponse: Bool = false) async throws -> Pulsar_Proto_BaseCommand {
-        let frame = PulsarFrame(command: command, metadata: nil, payload: nil)
-        
-        if expectResponse {
-            guard let requestId = getRequestId(from: command) else {
-                throw PulsarClientError.protocolError("Command missing request ID")
-            }
-            
-            // Create continuation for response
-            let responseContinuation = AsyncThrowingStream<Pulsar_Proto_BaseCommand, Error>.makeStream()
-            
-            // Register the response handler BEFORE sending
-            pendingRequests[requestId] = responseContinuation.continuation
-            
-            defer {
-                pendingRequests.removeValue(forKey: requestId)
-                responseContinuation.continuation.finish()
-            }
-            
-            // Send the frame
-            try await sendFrame(frame)
-            
-            // Wait for response with timeout
-            let response = try await withTimeout(seconds: 30) { [logger] in
-                for try await command in responseContinuation.stream {
-                    return command
-                }
-                throw PulsarClientError.protocolError("No response received")
-            }
-            
-            return response
-        } else {
-            try await sendCommand(frame)
-            return command
-        }
-    }
-    
-    /// Handle incoming frame with full data
-    func handleIncomingFrame(_ frame: PulsarFrame) {
-        handleIncomingCommand(frame.command, frame: frame)
-    }
-    
-    /// Handle incoming commands (enhanced version)
-    private func handleIncomingCommand(_ command: Pulsar_Proto_BaseCommand, frame: PulsarFrame) {
-        logger.debug("Processing incoming command: \(command.type)")
-        
-        // First check if this is a response to a pending request
-        if let requestId = getResponseRequestId(from: command),
-           let continuation = pendingRequests.removeValue(forKey: requestId) {
-            logger.info("Found matching request for ID: \(requestId), command type: \(command.type)")
-            continuation.yield(command)
-            continuation.finish()
-            return
-        }
-        
-        // Handle server-initiated commands
-        switch command.type {
-        case .connected:
-            logger.info("Received CONNECTED command")
-            // This will be handled by the background processing task
-            // Since this extension is for Connection actor, we can't directly access the continuation here
-            
-        case .ping:
-            logger.debug("Handling PING")
-            handlePing()
-            
-        case .message:
-            logger.debug("Handling MESSAGE")
-            handleMessage(command.message, frame: frame)
-            
-        case .sendReceipt:
-            logger.info("Handling SEND_RECEIPT - producerID: \(command.sendReceipt.producerID), sequenceID: \(command.sendReceipt.sequenceID)")
-            handleSendReceipt(command.sendReceipt)
-            
-        case .activeConsumerChange:
-            logger.debug("Handling ACTIVE_CONSUMER_CHANGE")
-            handleActiveConsumerChange(command.activeConsumerChange)
-            
-        case .closeProducer:
-            logger.debug("Handling CLOSE_PRODUCER")
-            handleCloseProducer(command.closeProducer)
-            
-        case .closeConsumer:
-            logger.debug("Handling CLOSE_CONSUMER")
-            handleCloseConsumer(command.closeConsumer)
-            
-        case .error:
-            logger.error("Handling ERROR: \(command.error)")
-            handleError(command.error)
-            
-        case .lookupResponse:
-            logger.warning("Received unmatched LOOKUP_RESPONSE - this indicates a bug in request correlation")
-            
-        case .producerSuccess:
-            logger.warning("Received unmatched PRODUCER_SUCCESS - this indicates a bug in request correlation")
-            
-        case .success:
-            logger.warning("Received unmatched SUCCESS - this indicates a bug in request correlation")
-            
-        default:
-            logger.warning("Unhandled command type: \(command.type)")
-        }
-=======
 
     guard let requestId = getRequestId(from: frame.command) else {
       throw PulsarClientError.protocolError("Command missing request ID")
->>>>>>> 23757260
     }
 
     logger.debug(
@@ -210,6 +103,44 @@
 
     try await sendFrame(frame)
   }
+    
+   /// Send a BaseCommand and optionally wait for response
+   func sendCommand(_ command: Pulsar_Proto_BaseCommand, expectResponse: Bool = false) async throws -> Pulsar_Proto_BaseCommand {
+       let frame = PulsarFrame(command: command, metadata: nil, payload: nil)
+        
+       if expectResponse {
+           guard let requestId = getRequestId(from: command) else {
+               throw PulsarClientError.protocolError("Command missing request ID")
+           }
+            
+            // Create continuation for response
+           let responseContinuation = AsyncThrowingStream<Pulsar_Proto_BaseCommand, Error>.makeStream()
+            
+            // Register the response handler BEFORE sending
+           pendingRequests[requestId] = responseContinuation.continuation
+            
+           defer {
+               pendingRequests.removeValue(forKey: requestId)
+               responseContinuation.continuation.finish()
+           }
+            
+            // Send the frame
+           try await sendFrame(frame)
+            
+            // Wait for response with timeout
+           let response = try await withTimeout(seconds: 30) { [logger] in
+               for try await command in responseContinuation.stream {
+                   return command
+               }
+               throw PulsarClientError.protocolError("No response received")
+           }
+            
+           return response
+       } else {
+           try await sendCommand(frame)
+           return command
+       }
+   }
 
   /// Handle incoming frame with full data
   func handleIncomingFrame(_ frame: PulsarFrame) {
