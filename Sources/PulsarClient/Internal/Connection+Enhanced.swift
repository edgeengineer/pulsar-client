import Foundation
import Logging
import NIO
import NIOCore
import NIOPosix
import NIOSSL

/// Enhanced connection implementation with full request/response correlation
extension Connection {

  /// Send a command and wait for response (with proper sequencing to prevent race conditions)
  func sendRequest<Response>(_ frame: PulsarFrame, responseType: Response.Type) async throws
    -> Response where Response: ResponseCommand
  {
    guard state == .connected else {
      throw PulsarClientError.connectionFailed("Not connected")
<<<<<<< HEAD
    }

    guard let requestId = getRequestId(from: frame.command) else {
      throw PulsarClientError.protocolError("Command missing request ID")
    }

    logger.debug(
      "Sending request",
      metadata: [
        "requestId": "\(requestId)",
        "commandType": "\(frame.command.type)",
      ])

    // Create continuation for response
    let responseContinuation = AsyncThrowingStream<Pulsar_Proto_BaseCommand, Error>.makeStream()

    // Register the response handler BEFORE sending (critical for preventing race conditions)
    pendingRequests[requestId] = responseContinuation.continuation
    logger.debug(
      "Registered response handler",
      metadata: [
        "requestId": "\(requestId)"
      ])

    defer {
      logger.debug("Cleaning up request ID: \(requestId)")
      pendingRequests.removeValue(forKey: requestId)
      responseContinuation.continuation.finish()
    }

    do {
      // Send the frame after handler is safely registered
      try await sendFrame(frame)
      logger.debug("Frame sent for request ID: \(requestId)")
    } catch {
      // If send fails, clean up immediately and rethrow
      logger.error("Failed to send frame for request ID: \(requestId): \(error)")
      throw error
    }

    // Wait for response with timeout
    let response = try await withTimeout(seconds: 30) { [logger] in
      logger.debug(
        "Waiting for response",
        metadata: [
          "requestId": "\(requestId)"
        ])
      for try await command in responseContinuation.stream {
        logger.debug(
          "Processing response",
          metadata: [
            "requestId": "\(requestId)",
            "commandType": "\(command.type)",
          ])
        if let response = try? Response(from: command) {
          logger.debug(
            "Successfully parsed response",
            metadata: [
              "requestId": "\(requestId)"
            ])
          return response
        }
        logger.warning(
          "Failed to parse response",
          metadata: [
            "requestId": "\(requestId)",
            "expectedType": "\(Response.self)",
          ])
        throw PulsarClientError.protocolError("Unexpected response type")
      }
      logger.error("No response received for request ID: \(requestId)")
      throw PulsarClientError.protocolError("No response received")
    }

    return response
  }

  /// Send command without expecting response
  func sendCommand(_ frame: PulsarFrame) async throws {
    guard state == .connected else {
      throw PulsarClientError.connectionFailed("Not connected")
    }

    try await sendFrame(frame)
  }

  /// Handle incoming frame with full data
  func handleIncomingFrame(_ frame: PulsarFrame) {
    handleIncomingCommand(frame.command, frame: frame)
  }

  /// Handle incoming commands (enhanced version)
  private func handleIncomingCommand(_ command: Pulsar_Proto_BaseCommand, frame: PulsarFrame) {
    logger.debug("Processing incoming command: \(command.type)")

    // First check if this is a response to a pending request
    if let requestId = getResponseRequestId(from: command),
      let continuation = pendingRequests.removeValue(forKey: requestId)
    {
      logger.debug(
        "Found matching request",
        metadata: [
          "requestId": "\(requestId)",
          "commandType": "\(command.type)",
        ])
      continuation.yield(command)
      continuation.finish()
      return
    }

    // Handle server-initiated commands
    switch command.type {
    case .connected:
      logger.debug("Received CONNECTED command")
    // This will be handled by the background processing task
    // Since this extension is for Connection actor, we can't directly access the continuation here

    case .ping:
      logger.debug("Handling PING")
      handlePing()

    case .message:
      logger.debug("Handling MESSAGE")
      handleMessage(command.message, frame: frame)

    case .sendReceipt:
      logger.debug(
        "Handling SEND_RECEIPT - producerID: \(command.sendReceipt.producerID), sequenceID: \(command.sendReceipt.sequenceID)"
      )
      handleSendReceipt(command.sendReceipt)

    case .activeConsumerChange:
      logger.debug("Handling ACTIVE_CONSUMER_CHANGE")
      handleActiveConsumerChange(command.activeConsumerChange)

    case .closeProducer:
      logger.debug("Handling CLOSE_PRODUCER")
      handleCloseProducer(command.closeProducer)

    case .closeConsumer:
      logger.debug("Handling CLOSE_CONSUMER")
      handleCloseConsumer(command.closeConsumer)

    case .error:
      logger.error("Handling ERROR: \(command.error)")
      handleError(command.error)

    case .lookupResponse:
      logger.warning(
        "Received unmatched LOOKUP_RESPONSE - this indicates a bug in request correlation")

    case .producerSuccess:
      logger.warning(
        "Received unmatched PRODUCER_SUCCESS - this indicates a bug in request correlation")

    case .success:
      logger.warning("Received unmatched SUCCESS - this indicates a bug in request correlation")

    default:
      logger.warning("Unhandled command type: \(command.type)")
    }
  }

  // MARK: - Private Helpers

  private func getRequestId(from command: Pulsar_Proto_BaseCommand) -> UInt64? {
    switch command.type {
    case .producer:
      return command.producer.requestID
    case .subscribe:
      return command.subscribe.requestID
    case .lookup:
      return command.lookupTopic.requestID
    case .partitionedMetadata:
      return command.partitionMetadata.requestID
    case .getLastMessageID:
      return command.getLastMessageID.requestID
    case .getSchema:
      return command.getSchema.requestID
    case .closeConsumer:
      return command.closeConsumer.requestID
    default:
      return nil
    }
  }

  private func getResponseRequestId(from command: Pulsar_Proto_BaseCommand) -> UInt64? {
    switch command.type {
    case .producerSuccess:
      return command.producerSuccess.requestID
    case .success:
      return command.success.requestID
    case .error:
      return command.error.requestID
    case .lookupResponse:
      return command.lookupTopicResponse.requestID
    case .partitionedMetadataResponse:
      return command.partitionMetadataResponse.requestID
    case .getLastMessageIDResponse:
      return command.getLastMessageIDResponse.requestID
    case .getSchemaResponse:
      return command.getSchemaResponse.requestID
    default:
      return nil
    }
  }

  private func handlePing() {
    Task {
      let pong = commandBuilder.pong()
      let frame = PulsarFrame(command: pong)
      try? await sendFrame(frame)
      logger.trace("Sent PONG in response to PING")
    }
  }

  private func handleMessage(_ message: Pulsar_Proto_CommandMessage, frame: PulsarFrame) {
    Task {
      guard let metadata = frame.metadata, let payload = frame.payload else {
        logger.warning("Received message without metadata or payload")
        return
      }

      await channelManager?.handleIncomingMessage(message, payload: payload, metadata: metadata)
    }
  }

  private func handleSendReceipt(_ receipt: Pulsar_Proto_CommandSendReceipt) {
    logger.debug(
      "Received SendReceipt - producerID: \(receipt.producerID), sequenceID: \(receipt.sequenceID)")
    Task {
      // Forward to the producer channel
      if let producerChannel = await channelManager?.getProducer(id: receipt.producerID) {
        logger.debug(
          "Found producer channel \(receipt.producerID), forwarding receipt for sequence \(receipt.sequenceID)"
        )
        await producerChannel.handleSendReceipt(receipt)
      } else {
        logger.warning("Received send receipt for unknown producer \(receipt.producerID)")
      }
    }
  }

  private func handleActiveConsumerChange(_ change: Pulsar_Proto_CommandActiveConsumerChange) {
    Task {
      await channelManager?.handleActiveConsumerChange(change)
    }
  }

  private func handleCloseProducer(_ close: Pulsar_Proto_CommandCloseProducer) {
    Task {
      await channelManager?.handleCloseProducer(close)
    }
  }

  private func handleCloseConsumer(_ close: Pulsar_Proto_CommandCloseConsumer) {
    Task {
      await channelManager?.handleCloseConsumer(close)
    }
  }

  private func handleError(_ error: Pulsar_Proto_CommandError) {
    logger.error("Received error from broker: \(error.message) (request: \(error.requestID))")

    // If this is for a pending request, fail it
    if let continuation = pendingRequests.removeValue(forKey: error.requestID) {
      continuation.yield(
        Pulsar_Proto_BaseCommand.with {
          $0.type = .error
          $0.error = error
        })
      continuation.finish()
    }
  }
=======
    }

    guard let requestId = getRequestId(from: frame.command) else {
      throw PulsarClientError.protocolError("Command missing request ID")
    }

    logger.info("Sending request with ID: \(requestId), type: \(frame.command.type)")

    // Create continuation for response
    let responseContinuation = AsyncThrowingStream<Pulsar_Proto_BaseCommand, Error>.makeStream()

    // Register the response handler BEFORE sending (critical for preventing race conditions)
    pendingRequests[requestId] = responseContinuation.continuation
    logger.info("Registered response handler for request ID: \(requestId)")

    defer {
      logger.info("Cleaning up request ID: \(requestId)")
      pendingRequests.removeValue(forKey: requestId)
      responseContinuation.continuation.finish()
    }

    do {
      // Send the frame after handler is safely registered
      try await sendFrame(frame)
      logger.info("Frame sent for request ID: \(requestId)")
    } catch {
      // If send fails, clean up immediately and rethrow
      logger.error("Failed to send frame for request ID: \(requestId): \(error)")
      throw error
    }

    // Wait for response with timeout
    let response = try await withTimeout(seconds: 30) { [logger] in
      logger.info("Waiting for response to request ID: \(requestId)")
      for try await command in responseContinuation.stream {
        logger.info("Received command: \(command.type) for request ID: \(requestId)")
        if let response = try? Response(from: command) {
          logger.info("Successfully parsed response for request ID: \(requestId)")
          return response
        }
        logger.warning("Failed to parse response as \(Response.self) for request ID: \(requestId)")
        throw PulsarClientError.protocolError("Unexpected response type")
      }
      logger.error("No response received for request ID: \(requestId)")
      throw PulsarClientError.protocolError("No response received")
    }

    return response
  }

  /// Send command without expecting response
  func sendCommand(_ frame: PulsarFrame) async throws {
    guard state == .connected else {
      throw PulsarClientError.connectionFailed("Not connected")
    }

    try await sendFrame(frame)
  }

  /// Handle incoming frame with full data
  func handleIncomingFrame(_ frame: PulsarFrame) {
    handleIncomingCommand(frame.command, frame: frame)
  }

  /// Handle incoming commands (enhanced version)
  private func handleIncomingCommand(_ command: Pulsar_Proto_BaseCommand, frame: PulsarFrame) {
    logger.debug("Processing incoming command: \(command.type)")

    // First check if this is a response to a pending request
    if let requestId = getResponseRequestId(from: command),
      let continuation = pendingRequests.removeValue(forKey: requestId)
    {
      logger.info("Found matching request for ID: \(requestId), command type: \(command.type)")
      continuation.yield(command)
      continuation.finish()
      return
    }

    // Handle server-initiated commands
    switch command.type {
    case .connected:
      logger.info("Received CONNECTED command")
    // This will be handled by the background processing task
    // Since this extension is for Connection actor, we can't directly access the continuation here

    case .ping:
      logger.debug("Handling PING")
      handlePing()

    case .message:
      logger.debug("Handling MESSAGE")
      handleMessage(command.message, frame: frame)

    case .sendReceipt:
      logger.info(
        "Handling SEND_RECEIPT - producerID: \(command.sendReceipt.producerID), sequenceID: \(command.sendReceipt.sequenceID)"
      )
      handleSendReceipt(command.sendReceipt)

    case .activeConsumerChange:
      logger.debug("Handling ACTIVE_CONSUMER_CHANGE")
      handleActiveConsumerChange(command.activeConsumerChange)

    case .closeProducer:
      logger.debug("Handling CLOSE_PRODUCER")
      handleCloseProducer(command.closeProducer)

    case .closeConsumer:
      logger.debug("Handling CLOSE_CONSUMER")
      handleCloseConsumer(command.closeConsumer)

    case .authChallenge:
      logger.info("Handling AUTH_CHALLENGE")
      handleAuthChallenge(command.authChallenge)

    case .error:
      logger.error("Handling ERROR: \(command.error)")
      handleError(command.error)

    case .lookupResponse:
      logger.warning(
        "Received unmatched LOOKUP_RESPONSE - this indicates a bug in request correlation")

    case .producerSuccess:
      logger.warning(
        "Received unmatched PRODUCER_SUCCESS - this indicates a bug in request correlation")

    case .success:
      logger.warning("Received unmatched SUCCESS - this indicates a bug in request correlation")

    default:
      logger.warning("Unhandled command type: \(command.type)")
    }
  }

  // MARK: - Private Helpers

  private func getRequestId(from command: Pulsar_Proto_BaseCommand) -> UInt64? {
    switch command.type {
    case .producer:
      return command.producer.requestID
    case .subscribe:
      return command.subscribe.requestID
    case .lookup:
      return command.lookupTopic.requestID
    case .partitionedMetadata:
      return command.partitionMetadata.requestID
    case .getLastMessageID:
      return command.getLastMessageID.requestID
    case .getSchema:
      return command.getSchema.requestID
    default:
      return nil
    }
  }

  private func getResponseRequestId(from command: Pulsar_Proto_BaseCommand) -> UInt64? {
    switch command.type {
    case .producerSuccess:
      return command.producerSuccess.requestID
    case .success:
      return command.success.requestID
    case .error:
      return command.error.requestID
    case .lookupResponse:
      return command.lookupTopicResponse.requestID
    case .partitionedMetadataResponse:
      return command.partitionMetadataResponse.requestID
    case .getLastMessageIDResponse:
      return command.getLastMessageIDResponse.requestID
    case .getSchemaResponse:
      return command.getSchemaResponse.requestID
    default:
      return nil
    }
  }

  private func handlePing() {
    Task {
      let pong = commandBuilder.pong()
      let frame = PulsarFrame(command: pong)
      try? await sendFrame(frame)
      logger.trace("Sent PONG in response to PING")
    }
  }

  private func handleMessage(_ message: Pulsar_Proto_CommandMessage, frame: PulsarFrame) {
    Task {
      guard let metadata = frame.metadata, let payload = frame.payload else {
        logger.warning("Received message without metadata or payload")
        return
      }

      await channelManager?.handleIncomingMessage(message, payload: payload, metadata: metadata)
    }
  }

  private func handleSendReceipt(_ receipt: Pulsar_Proto_CommandSendReceipt) {
    logger.info(
      "Received SendReceipt - producerID: \(receipt.producerID), sequenceID: \(receipt.sequenceID)")
    Task {
      // Forward to the producer channel
      if let producerChannel = await channelManager?.getProducer(id: receipt.producerID) {
        logger.info(
          "Found producer channel \(receipt.producerID), forwarding receipt for sequence \(receipt.sequenceID)"
        )
        await producerChannel.handleSendReceipt(receipt)
      } else {
        logger.warning("Received send receipt for unknown producer \(receipt.producerID)")
      }
    }
  }

  private func handleActiveConsumerChange(_ change: Pulsar_Proto_CommandActiveConsumerChange) {
    Task {
      await channelManager?.handleActiveConsumerChange(change)
    }
  }

  private func handleCloseProducer(_ close: Pulsar_Proto_CommandCloseProducer) {
    Task {
      await channelManager?.handleCloseProducer(close)
    }
  }

  private func handleCloseConsumer(_ close: Pulsar_Proto_CommandCloseConsumer) {
    Task {
      await channelManager?.handleCloseConsumer(close)
    }
  }

  private func handleError(_ error: Pulsar_Proto_CommandError) {
    logger.error("Received error from broker: \(error.message) (request: \(error.requestID))")

    // If this is for a pending request, fail it
    if let continuation = pendingRequests.removeValue(forKey: error.requestID) {
      continuation.yield(
        Pulsar_Proto_BaseCommand.with {
          $0.type = .error
          $0.error = error
        })
      continuation.finish()
    }
  }

  private func handleAuthChallenge(_ challenge: Pulsar_Proto_CommandAuthChallenge) {
    Task {
      do {
        guard let auth = authentication else {
          logger.error("Received auth challenge but no authentication configured")
          await self.close()
          return
        }

        logger.info("Responding to authentication challenge")

        // Get response data from authentication provider
        let responseData = try await auth.handleAuthenticationChallenge(challenge)

        // Create auth data
        var authData = Pulsar_Proto_AuthData()
        authData.authMethodName = auth.authenticationMethodName
        authData.authData = responseData

        // Send auth response
        let authResponse = commandBuilder.authResponse(response: authData)
        let frame = PulsarFrame(command: authResponse)

        try await sendFrame(frame)
        logger.info("Sent authentication response")

      } catch {
        logger.error("Failed to handle auth challenge: \(error)")
        await self.close()
      }
    }
  }
>>>>>>> e6ce8a3d
}

// MARK: - Response Command Protocol

protocol ResponseCommand: Sendable {
  init(from command: Pulsar_Proto_BaseCommand) throws
}

// MARK: - Response Types

struct ConnectedResponse: ResponseCommand {
  let serverVersion: String
  let protocolVersion: Int32
  let maxMessageSize: Int32?

  init(from command: Pulsar_Proto_BaseCommand) throws {
    guard command.type == .connected else {
      throw PulsarClientError.protocolError("Expected CONNECTED response")
    }

    self.serverVersion = command.connected.serverVersion
    self.protocolVersion = command.connected.protocolVersion
    self.maxMessageSize =
      command.connected.hasMaxMessageSize ? Int32(command.connected.maxMessageSize) : nil
  }
}

struct ProducerSuccessResponse: ResponseCommand {
  let producerName: String
  let lastSequenceId: Int64
  let schemaVersion: Data?
  let topicEpoch: UInt64?

  init(from command: Pulsar_Proto_BaseCommand) throws {
    guard command.type == .producerSuccess else {
      throw PulsarClientError.protocolError("Expected PRODUCER_SUCCESS response")
    }

    let success = command.producerSuccess
    self.producerName = success.producerName
    self.lastSequenceId = success.lastSequenceID
    self.schemaVersion = success.hasSchemaVersion ? success.schemaVersion : nil
    self.topicEpoch = success.hasTopicEpoch ? success.topicEpoch : nil
  }
}

struct SuccessResponse: ResponseCommand {
  let requestId: UInt64

  init(from command: Pulsar_Proto_BaseCommand) throws {
    guard command.type == .success else {
      throw PulsarClientError.protocolError("Expected SUCCESS response")
    }

    self.requestId = command.success.requestID
  }
}

struct LookupResponse: ResponseCommand {
  enum Response {
    case redirect(brokerServiceUrl: String, brokerServiceUrlTls: String?)
    case connect(brokerServiceUrl: String, brokerServiceUrlTls: String?)
    case failed(error: Pulsar_Proto_ServerError)
  }

  let response: Response
  let authoritative: Bool
  let proxyThroughServiceUrl: Bool

  init(from command: Pulsar_Proto_BaseCommand) throws {
    guard command.type == .lookupResponse else {
      throw PulsarClientError.protocolError("Expected LOOKUP_RESPONSE")
    }

    let lookup = command.lookupTopicResponse
    self.authoritative = lookup.authoritative
    self.proxyThroughServiceUrl = lookup.proxyThroughServiceURL

    switch lookup.response {
    case .redirect:
      self.response = .redirect(
        brokerServiceUrl: lookup.brokerServiceURL,
        brokerServiceUrlTls: lookup.hasBrokerServiceURLTls ? lookup.brokerServiceURLTls : nil
      )
    case .connect:
      self.response = .connect(
        brokerServiceUrl: lookup.brokerServiceURL,
        brokerServiceUrlTls: lookup.hasBrokerServiceURLTls ? lookup.brokerServiceURLTls : nil
      )
    case .failed:
      self.response = .failed(error: lookup.error)
    }
  }
}

struct SendReceiptResponse: ResponseCommand {
  let producerId: UInt64
  let sequenceId: UInt64
  let messageId: MessageId
  let highestSequenceId: UInt64?

  init(from command: Pulsar_Proto_BaseCommand) throws {
    guard command.type == .sendReceipt else {
      throw PulsarClientError.protocolError("Expected SEND_RECEIPT")
    }

    let receipt = command.sendReceipt
    self.producerId = receipt.producerID
    self.sequenceId = receipt.sequenceID
    self.messageId = MessageId(
      ledgerId: receipt.messageID.ledgerID,
      entryId: receipt.messageID.entryID,
      partition: receipt.messageID.hasPartition ? receipt.messageID.partition : -1,
      batchIndex: receipt.messageID.hasBatchIndex ? receipt.messageID.batchIndex : -1
    )
    self.highestSequenceId = receipt.hasHighestSequenceID ? receipt.highestSequenceID : nil
  }
}

public struct GetLastMessageIdResponse: ResponseCommand {
  public let messageId: MessageId
  public let consumerMarkDeletePosition: MessageId?

  public init(from command: Pulsar_Proto_BaseCommand) throws {
    guard command.type == .getLastMessageIDResponse else {
      throw PulsarClientError.protocolError("Expected GET_LAST_MESSAGE_ID_RESPONSE")
    }

    let response = command.getLastMessageIDResponse
    self.messageId = MessageId(from: response.lastMessageID)

    if response.hasConsumerMarkDeletePosition {
      self.consumerMarkDeletePosition = MessageId(from: response.consumerMarkDeletePosition)
    } else {
      self.consumerMarkDeletePosition = nil
    }
  }
}

// MARK: - Connection Extensions

extension Connection {
  /// Perform broker lookup for topic
  func lookup(topic: String) async throws -> LookupResponse {
    logger.info("Starting lookup for topic: \(topic)")

    // Check connection state first
    let currentState = state
<<<<<<< HEAD
    logger.debug("Connection state before lookup: \(currentState)")
=======
    logger.info("Connection state before lookup: \(currentState)")
>>>>>>> e6ce8a3d

    guard currentState == .connected else {
      logger.error("Cannot perform lookup: connection not in connected state: \(currentState)")
      throw PulsarClientError.connectionFailed("Connection not ready for lookup: \(currentState)")
    }

    let command = commandBuilder.lookup(topic: topic)
    let frame = PulsarFrame(command: command)

<<<<<<< HEAD
    logger.debug(
=======
    logger.info(
>>>>>>> e6ce8a3d
      "Sending lookup command for topic: \(topic) with request ID: \(command.lookupTopic.requestID)"
    )

    let response = try await sendRequest(frame, responseType: LookupResponse.self)

<<<<<<< HEAD
    logger.debug("Received lookup response for topic: \(topic)")
=======
    logger.info("Received lookup response for topic: \(topic)")
>>>>>>> e6ce8a3d
    return response
  }

  /// Create a producer
  func createProducer(
    topic: String,
    producerName: String?,
    schema: SchemaInfo?,
    producerAccessMode: ProducerAccessMode = .shared,
    producerProperties: [String: String] = [:]
  ) async throws -> (UInt64, ProducerSuccessResponse) {
    let (command, producerId) = commandBuilder.createProducer(
      topic: topic,
      producerName: producerName,
      schema: schema,
      initialSequenceId: nil,
      producerAccessMode: producerAccessMode,
      producerProperties: producerProperties
    )
    let frame = PulsarFrame(command: command)
    let response = try await sendRequest(frame, responseType: ProducerSuccessResponse.self)
    return (producerId, response)
  }

  /// Subscribe to a topic
  func subscribe(
    topic: String,
    subscription: String,
    subType: SubscriptionType,
    consumerName: String? = nil,
    initialPosition: SubscriptionInitialPosition = .latest,
    schema: SchemaInfo? = nil,
    preAssignedConsumerId: UInt64? = nil
  ) async throws -> (UInt64, SuccessResponse) {
    let (command, consumerId) = commandBuilder.subscribe(
      topic: topic,
      subscription: subscription,
      subType: subType,
      consumerName: consumerName,
      initialPosition: initialPosition,
      schema: schema,
      preAssignedConsumerId: preAssignedConsumerId
    )
    let frame = PulsarFrame(command: command)
    let response = try await sendRequest(frame, responseType: SuccessResponse.self)
    return (consumerId, response)
  }

  /// Get the last message ID for a consumer
  func getLastMessageId(consumerId: UInt64) async throws -> GetLastMessageIdResponse {
    let command = commandBuilder.getLastMessageId(consumerId: consumerId)
    let frame = PulsarFrame(command: command)
    return try await sendRequest(frame, responseType: GetLastMessageIdResponse.self)
  }
}

// MARK: - Fault Tolerance Support

extension Connection {

  /// Execute operation with fault tolerance
  func executeWithFaultTolerance<T: Sendable>(
    operation: String,
    _ block: @escaping @Sendable () async throws -> T
  ) async throws -> T {
    let retryExecutor = RetryExecutor(logger: logger)
    return try await retryExecutor.executeWithConnectionRetry(operation: operation, block)
  }

  /// Send request with automatic retry on failure
  func sendRequestWithRetry<Response>(_ frame: PulsarFrame, responseType: Response.Type)
    async throws -> Response where Response: ResponseCommand
  {
    return try await executeWithFaultTolerance(operation: "sendRequest") { [weak self] in
      guard let self = self else {
        throw PulsarClientError.connectionFailed("Connection deallocated")
      }
      return try await self.sendRequest(frame, responseType: responseType)
    }
  }

  /// Connect with automatic retry
  func connectWithRetry() async throws {
    try await executeWithFaultTolerance(operation: "connect") { [weak self] in
      guard let self = self else {
        throw PulsarClientError.connectionFailed("Connection deallocated")
      }
      try await self.connect()
    }
  }
}

// MARK: - Enhanced Reconnection Support

extension Connection {

  /// Reconnect to the broker with fault tolerance
  func reconnect() async throws {
    logger.info("Starting connection reconnection")

    // Update state to reconnecting
    updateState(.reconnecting)

    try await executeWithFaultTolerance(operation: "reconnect") { [weak self] in
      guard let self = self else {
        throw PulsarClientError.connectionFailed("Connection deallocated")
      }

      // Close existing connection
      await self.close()

      // Attempt to reconnect
      try await self.connect()

      // Re-establish all channels
      await self.channelManager?.reconnectAll()

<<<<<<< HEAD
      self.logger.debug("Connection reconnection completed successfully")
=======
      self.logger.info("Connection reconnection completed successfully")
>>>>>>> e6ce8a3d
    }
  }

  /// Start automatic reconnection monitoring
  func startReconnectionMonitoring() {
    // Cancel any existing monitoring task
    healthMonitoringTask?.cancel()

    // Create and store new monitoring task
    healthMonitoringTask = Task {
      await monitorConnectionHealth()
    }
  }

  /// Monitor connection health and handle reconnection
  private func monitorConnectionHealth() async {
    while !Task.isCancelled {
      let currentState = state

      switch currentState {
      case .connected:
        await performHealthCheck()

      case .faulted(let error):
        await handleConnectionFault(error)

      case .disconnected:
        // Try to reconnect
        await attemptReconnection()

      case .reconnecting:
        // Wait for reconnection to complete
<<<<<<< HEAD
        try? await Task.sleep(nanoseconds: 1_000_000_000)  // 1 second

      default:
        // Wait before next check
        try? await Task.sleep(nanoseconds: 2_000_000_000)  // 2 seconds
=======
        try? await Task.sleep(nanoseconds: 2_000_000_000)  // 2 seconds

      default:
        // Wait before next check
        try? await Task.sleep(nanoseconds: 5_000_000_000)  // 5 seconds
>>>>>>> e6ce8a3d
      }
    }
  }

  /// Perform health check with ping
  private func performHealthCheck() async {
    // Send ping every 30 seconds
    try? await Task.sleep(nanoseconds: 30_000_000_000)

    let currentState = state
    guard currentState == .connected else { return }

    do {
      let ping = commandBuilder.ping()
      let frame = PulsarFrame(command: ping)
      try await sendFrame(frame)
      logger.trace("Health check ping sent successfully")
    } catch {
      logger.warning("Health check ping failed: \(error)")
      // Connection might be dead, trigger reconnection
      updateState(.faulted(error))
    }
  }

  /// Handle connection fault
  private func handleConnectionFault(_ error: Error) async {
    logger.error("Connection faulted: \(error)")

    // Create exception context
    var exceptionContext = ExceptionContext(
      exception: error,
      operationType: "connectionHealth",
      componentType: "Connection"
    )

    let exceptionHandler = DefaultExceptionHandler(logger: logger)
    await exceptionHandler.handleException(&exceptionContext)

    switch exceptionContext.result {
    case .retry, .retryAfter:
      // Attempt reconnection
      await attemptReconnection()

    case .fail:
      logger.error("Connection permanently failed: \(error)")
      updateState(.closed)

    case .rethrow:
      // Keep faulted state, might recover later
      logger.warning("Keeping connection in faulted state: \(error)")
    }
  }

  /// Attempt automatic reconnection
  private func attemptReconnection() async {
    do {
      try await reconnect()
    } catch {
      logger.error("Automatic reconnection failed: \(error)")
      updateState(.faulted(error))

      // Wait before next attempt
<<<<<<< HEAD
      try? await Task.sleep(nanoseconds: 2_000_000_000)  // 2 seconds
=======
      try? await Task.sleep(nanoseconds: 5_000_000_000)  // 5 seconds
>>>>>>> e6ce8a3d
    }
  }

  /// Get connection statistics for monitoring
  func getConnectionStats() async -> ConnectionStats {
    let currentState = state
    return ConnectionStats(
      state: currentState,
      connectedAt: connectedAt,
      totalMessages: totalMessagesSent + totalMessagesReceived,
      totalBytesSent: totalBytesSent,
      totalBytesReceived: totalBytesReceived,
      activeProducers: await channelManager?.getProducerCount() ?? 0,
      activeConsumers: await channelManager?.getConsumerCount() ?? 0
    )
  }
}

// MARK: - Connection Statistics

public struct ConnectionStats: Sendable {
  public let state: ConnectionState
  public let connectedAt: Date?
  public let totalMessages: UInt64
  public let totalBytesSent: UInt64
  public let totalBytesReceived: UInt64
  public let activeProducers: Int
  public let activeConsumers: Int

  public init(
    state: ConnectionState,
    connectedAt: Date?,
    totalMessages: UInt64,
    totalBytesSent: UInt64,
    totalBytesReceived: UInt64,
    activeProducers: Int,
    activeConsumers: Int
  ) {
    self.state = state
    self.connectedAt = connectedAt
    self.totalMessages = totalMessages
    self.totalBytesSent = totalBytesSent
    self.totalBytesReceived = totalBytesReceived
    self.activeProducers = activeProducers
    self.activeConsumers = activeConsumers
  }
}<|MERGE_RESOLUTION|>--- conflicted
+++ resolved
@@ -14,33 +14,23 @@
   {
     guard state == .connected else {
       throw PulsarClientError.connectionFailed("Not connected")
-<<<<<<< HEAD
     }
 
     guard let requestId = getRequestId(from: frame.command) else {
       throw PulsarClientError.protocolError("Command missing request ID")
     }
 
-    logger.debug(
-      "Sending request",
-      metadata: [
-        "requestId": "\(requestId)",
-        "commandType": "\(frame.command.type)",
-      ])
+    logger.info("Sending request with ID: \(requestId), type: \(frame.command.type)")
 
     // Create continuation for response
     let responseContinuation = AsyncThrowingStream<Pulsar_Proto_BaseCommand, Error>.makeStream()
 
     // Register the response handler BEFORE sending (critical for preventing race conditions)
     pendingRequests[requestId] = responseContinuation.continuation
-    logger.debug(
-      "Registered response handler",
-      metadata: [
-        "requestId": "\(requestId)"
-      ])
+    logger.info("Registered response handler for request ID: \(requestId)")
 
     defer {
-      logger.debug("Cleaning up request ID: \(requestId)")
+      logger.info("Cleaning up request ID: \(requestId)")
       pendingRequests.removeValue(forKey: requestId)
       responseContinuation.continuation.finish()
     }
@@ -48,7 +38,7 @@
     do {
       // Send the frame after handler is safely registered
       try await sendFrame(frame)
-      logger.debug("Frame sent for request ID: \(requestId)")
+      logger.info("Frame sent for request ID: \(requestId)")
     } catch {
       // If send fails, clean up immediately and rethrow
       logger.error("Failed to send frame for request ID: \(requestId): \(error)")
@@ -57,32 +47,14 @@
 
     // Wait for response with timeout
     let response = try await withTimeout(seconds: 30) { [logger] in
-      logger.debug(
-        "Waiting for response",
-        metadata: [
-          "requestId": "\(requestId)"
-        ])
+      logger.info("Waiting for response to request ID: \(requestId)")
       for try await command in responseContinuation.stream {
-        logger.debug(
-          "Processing response",
-          metadata: [
-            "requestId": "\(requestId)",
-            "commandType": "\(command.type)",
-          ])
+        logger.info("Received command: \(command.type) for request ID: \(requestId)")
         if let response = try? Response(from: command) {
-          logger.debug(
-            "Successfully parsed response",
-            metadata: [
-              "requestId": "\(requestId)"
-            ])
+          logger.info("Successfully parsed response for request ID: \(requestId)")
           return response
         }
-        logger.warning(
-          "Failed to parse response",
-          metadata: [
-            "requestId": "\(requestId)",
-            "expectedType": "\(Response.self)",
-          ])
+        logger.warning("Failed to parse response as \(Response.self) for request ID: \(requestId)")
         throw PulsarClientError.protocolError("Unexpected response type")
       }
       logger.error("No response received for request ID: \(requestId)")
@@ -114,12 +86,7 @@
     if let requestId = getResponseRequestId(from: command),
       let continuation = pendingRequests.removeValue(forKey: requestId)
     {
-      logger.debug(
-        "Found matching request",
-        metadata: [
-          "requestId": "\(requestId)",
-          "commandType": "\(command.type)",
-        ])
+      logger.info("Found matching request for ID: \(requestId), command type: \(command.type)")
       continuation.yield(command)
       continuation.finish()
       return
@@ -128,7 +95,7 @@
     // Handle server-initiated commands
     switch command.type {
     case .connected:
-      logger.debug("Received CONNECTED command")
+      logger.info("Received CONNECTED command")
     // This will be handled by the background processing task
     // Since this extension is for Connection actor, we can't directly access the continuation here
 
@@ -141,7 +108,7 @@
       handleMessage(command.message, frame: frame)
 
     case .sendReceipt:
-      logger.debug(
+      logger.info(
         "Handling SEND_RECEIPT - producerID: \(command.sendReceipt.producerID), sequenceID: \(command.sendReceipt.sequenceID)"
       )
       handleSendReceipt(command.sendReceipt)
@@ -157,6 +124,10 @@
     case .closeConsumer:
       logger.debug("Handling CLOSE_CONSUMER")
       handleCloseConsumer(command.closeConsumer)
+
+    case .authChallenge:
+      logger.info("Handling AUTH_CHALLENGE")
+      handleAuthChallenge(command.authChallenge)
 
     case .error:
       logger.error("Handling ERROR: \(command.error)")
@@ -194,8 +165,6 @@
       return command.getLastMessageID.requestID
     case .getSchema:
       return command.getSchema.requestID
-    case .closeConsumer:
-      return command.closeConsumer.requestID
     default:
       return nil
     }
@@ -243,251 +212,6 @@
   }
 
   private func handleSendReceipt(_ receipt: Pulsar_Proto_CommandSendReceipt) {
-    logger.debug(
-      "Received SendReceipt - producerID: \(receipt.producerID), sequenceID: \(receipt.sequenceID)")
-    Task {
-      // Forward to the producer channel
-      if let producerChannel = await channelManager?.getProducer(id: receipt.producerID) {
-        logger.debug(
-          "Found producer channel \(receipt.producerID), forwarding receipt for sequence \(receipt.sequenceID)"
-        )
-        await producerChannel.handleSendReceipt(receipt)
-      } else {
-        logger.warning("Received send receipt for unknown producer \(receipt.producerID)")
-      }
-    }
-  }
-
-  private func handleActiveConsumerChange(_ change: Pulsar_Proto_CommandActiveConsumerChange) {
-    Task {
-      await channelManager?.handleActiveConsumerChange(change)
-    }
-  }
-
-  private func handleCloseProducer(_ close: Pulsar_Proto_CommandCloseProducer) {
-    Task {
-      await channelManager?.handleCloseProducer(close)
-    }
-  }
-
-  private func handleCloseConsumer(_ close: Pulsar_Proto_CommandCloseConsumer) {
-    Task {
-      await channelManager?.handleCloseConsumer(close)
-    }
-  }
-
-  private func handleError(_ error: Pulsar_Proto_CommandError) {
-    logger.error("Received error from broker: \(error.message) (request: \(error.requestID))")
-
-    // If this is for a pending request, fail it
-    if let continuation = pendingRequests.removeValue(forKey: error.requestID) {
-      continuation.yield(
-        Pulsar_Proto_BaseCommand.with {
-          $0.type = .error
-          $0.error = error
-        })
-      continuation.finish()
-    }
-  }
-=======
-    }
-
-    guard let requestId = getRequestId(from: frame.command) else {
-      throw PulsarClientError.protocolError("Command missing request ID")
-    }
-
-    logger.info("Sending request with ID: \(requestId), type: \(frame.command.type)")
-
-    // Create continuation for response
-    let responseContinuation = AsyncThrowingStream<Pulsar_Proto_BaseCommand, Error>.makeStream()
-
-    // Register the response handler BEFORE sending (critical for preventing race conditions)
-    pendingRequests[requestId] = responseContinuation.continuation
-    logger.info("Registered response handler for request ID: \(requestId)")
-
-    defer {
-      logger.info("Cleaning up request ID: \(requestId)")
-      pendingRequests.removeValue(forKey: requestId)
-      responseContinuation.continuation.finish()
-    }
-
-    do {
-      // Send the frame after handler is safely registered
-      try await sendFrame(frame)
-      logger.info("Frame sent for request ID: \(requestId)")
-    } catch {
-      // If send fails, clean up immediately and rethrow
-      logger.error("Failed to send frame for request ID: \(requestId): \(error)")
-      throw error
-    }
-
-    // Wait for response with timeout
-    let response = try await withTimeout(seconds: 30) { [logger] in
-      logger.info("Waiting for response to request ID: \(requestId)")
-      for try await command in responseContinuation.stream {
-        logger.info("Received command: \(command.type) for request ID: \(requestId)")
-        if let response = try? Response(from: command) {
-          logger.info("Successfully parsed response for request ID: \(requestId)")
-          return response
-        }
-        logger.warning("Failed to parse response as \(Response.self) for request ID: \(requestId)")
-        throw PulsarClientError.protocolError("Unexpected response type")
-      }
-      logger.error("No response received for request ID: \(requestId)")
-      throw PulsarClientError.protocolError("No response received")
-    }
-
-    return response
-  }
-
-  /// Send command without expecting response
-  func sendCommand(_ frame: PulsarFrame) async throws {
-    guard state == .connected else {
-      throw PulsarClientError.connectionFailed("Not connected")
-    }
-
-    try await sendFrame(frame)
-  }
-
-  /// Handle incoming frame with full data
-  func handleIncomingFrame(_ frame: PulsarFrame) {
-    handleIncomingCommand(frame.command, frame: frame)
-  }
-
-  /// Handle incoming commands (enhanced version)
-  private func handleIncomingCommand(_ command: Pulsar_Proto_BaseCommand, frame: PulsarFrame) {
-    logger.debug("Processing incoming command: \(command.type)")
-
-    // First check if this is a response to a pending request
-    if let requestId = getResponseRequestId(from: command),
-      let continuation = pendingRequests.removeValue(forKey: requestId)
-    {
-      logger.info("Found matching request for ID: \(requestId), command type: \(command.type)")
-      continuation.yield(command)
-      continuation.finish()
-      return
-    }
-
-    // Handle server-initiated commands
-    switch command.type {
-    case .connected:
-      logger.info("Received CONNECTED command")
-    // This will be handled by the background processing task
-    // Since this extension is for Connection actor, we can't directly access the continuation here
-
-    case .ping:
-      logger.debug("Handling PING")
-      handlePing()
-
-    case .message:
-      logger.debug("Handling MESSAGE")
-      handleMessage(command.message, frame: frame)
-
-    case .sendReceipt:
-      logger.info(
-        "Handling SEND_RECEIPT - producerID: \(command.sendReceipt.producerID), sequenceID: \(command.sendReceipt.sequenceID)"
-      )
-      handleSendReceipt(command.sendReceipt)
-
-    case .activeConsumerChange:
-      logger.debug("Handling ACTIVE_CONSUMER_CHANGE")
-      handleActiveConsumerChange(command.activeConsumerChange)
-
-    case .closeProducer:
-      logger.debug("Handling CLOSE_PRODUCER")
-      handleCloseProducer(command.closeProducer)
-
-    case .closeConsumer:
-      logger.debug("Handling CLOSE_CONSUMER")
-      handleCloseConsumer(command.closeConsumer)
-
-    case .authChallenge:
-      logger.info("Handling AUTH_CHALLENGE")
-      handleAuthChallenge(command.authChallenge)
-
-    case .error:
-      logger.error("Handling ERROR: \(command.error)")
-      handleError(command.error)
-
-    case .lookupResponse:
-      logger.warning(
-        "Received unmatched LOOKUP_RESPONSE - this indicates a bug in request correlation")
-
-    case .producerSuccess:
-      logger.warning(
-        "Received unmatched PRODUCER_SUCCESS - this indicates a bug in request correlation")
-
-    case .success:
-      logger.warning("Received unmatched SUCCESS - this indicates a bug in request correlation")
-
-    default:
-      logger.warning("Unhandled command type: \(command.type)")
-    }
-  }
-
-  // MARK: - Private Helpers
-
-  private func getRequestId(from command: Pulsar_Proto_BaseCommand) -> UInt64? {
-    switch command.type {
-    case .producer:
-      return command.producer.requestID
-    case .subscribe:
-      return command.subscribe.requestID
-    case .lookup:
-      return command.lookupTopic.requestID
-    case .partitionedMetadata:
-      return command.partitionMetadata.requestID
-    case .getLastMessageID:
-      return command.getLastMessageID.requestID
-    case .getSchema:
-      return command.getSchema.requestID
-    default:
-      return nil
-    }
-  }
-
-  private func getResponseRequestId(from command: Pulsar_Proto_BaseCommand) -> UInt64? {
-    switch command.type {
-    case .producerSuccess:
-      return command.producerSuccess.requestID
-    case .success:
-      return command.success.requestID
-    case .error:
-      return command.error.requestID
-    case .lookupResponse:
-      return command.lookupTopicResponse.requestID
-    case .partitionedMetadataResponse:
-      return command.partitionMetadataResponse.requestID
-    case .getLastMessageIDResponse:
-      return command.getLastMessageIDResponse.requestID
-    case .getSchemaResponse:
-      return command.getSchemaResponse.requestID
-    default:
-      return nil
-    }
-  }
-
-  private func handlePing() {
-    Task {
-      let pong = commandBuilder.pong()
-      let frame = PulsarFrame(command: pong)
-      try? await sendFrame(frame)
-      logger.trace("Sent PONG in response to PING")
-    }
-  }
-
-  private func handleMessage(_ message: Pulsar_Proto_CommandMessage, frame: PulsarFrame) {
-    Task {
-      guard let metadata = frame.metadata, let payload = frame.payload else {
-        logger.warning("Received message without metadata or payload")
-        return
-      }
-
-      await channelManager?.handleIncomingMessage(message, payload: payload, metadata: metadata)
-    }
-  }
-
-  private func handleSendReceipt(_ receipt: Pulsar_Proto_CommandSendReceipt) {
     logger.info(
       "Received SendReceipt - producerID: \(receipt.producerID), sequenceID: \(receipt.sequenceID)")
     Task {
@@ -567,7 +291,6 @@
       }
     }
   }
->>>>>>> e6ce8a3d
 }
 
 // MARK: - Response Command Protocol
@@ -716,11 +439,7 @@
 
     // Check connection state first
     let currentState = state
-<<<<<<< HEAD
-    logger.debug("Connection state before lookup: \(currentState)")
-=======
     logger.info("Connection state before lookup: \(currentState)")
->>>>>>> e6ce8a3d
 
     guard currentState == .connected else {
       logger.error("Cannot perform lookup: connection not in connected state: \(currentState)")
@@ -730,21 +449,13 @@
     let command = commandBuilder.lookup(topic: topic)
     let frame = PulsarFrame(command: command)
 
-<<<<<<< HEAD
-    logger.debug(
-=======
     logger.info(
->>>>>>> e6ce8a3d
       "Sending lookup command for topic: \(topic) with request ID: \(command.lookupTopic.requestID)"
     )
 
     let response = try await sendRequest(frame, responseType: LookupResponse.self)
 
-<<<<<<< HEAD
-    logger.debug("Received lookup response for topic: \(topic)")
-=======
     logger.info("Received lookup response for topic: \(topic)")
->>>>>>> e6ce8a3d
     return response
   }
 
@@ -862,11 +573,7 @@
       // Re-establish all channels
       await self.channelManager?.reconnectAll()
 
-<<<<<<< HEAD
-      self.logger.debug("Connection reconnection completed successfully")
-=======
       self.logger.info("Connection reconnection completed successfully")
->>>>>>> e6ce8a3d
     }
   }
 
@@ -899,19 +606,11 @@
 
       case .reconnecting:
         // Wait for reconnection to complete
-<<<<<<< HEAD
-        try? await Task.sleep(nanoseconds: 1_000_000_000)  // 1 second
-
-      default:
-        // Wait before next check
-        try? await Task.sleep(nanoseconds: 2_000_000_000)  // 2 seconds
-=======
         try? await Task.sleep(nanoseconds: 2_000_000_000)  // 2 seconds
 
       default:
         // Wait before next check
         try? await Task.sleep(nanoseconds: 5_000_000_000)  // 5 seconds
->>>>>>> e6ce8a3d
       }
     }
   }
@@ -974,11 +673,7 @@
       updateState(.faulted(error))
 
       // Wait before next attempt
-<<<<<<< HEAD
-      try? await Task.sleep(nanoseconds: 2_000_000_000)  // 2 seconds
-=======
       try? await Task.sleep(nanoseconds: 5_000_000_000)  // 5 seconds
->>>>>>> e6ce8a3d
     }
   }
 
