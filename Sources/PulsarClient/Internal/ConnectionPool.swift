import Foundation
import Logging
import NIOCore
import NIOPosix

/// Connection pool for managing multiple Pulsar connections
actor ConnectionPool {
  internal let eventLoopGroup: EventLoopGroup
  internal let logger: Logger
  internal var connections: [String: Connection] = [:]
  internal let serviceUrl: String
  internal let authentication: Authentication?
  internal let encryptionPolicy: EncryptionPolicy
<<<<<<< HEAD
=======
  internal let authRefreshInterval: TimeInterval
>>>>>>> e6ce8a3d

  // Handle to health monitoring task
  internal var healthMonitoringTask: Task<Void, Never>?

  init(
    serviceUrl: String, eventLoopGroup: EventLoopGroup? = nil,
    logger: Logger = Logger(label: "ConnectionPool"), authentication: Authentication? = nil,
<<<<<<< HEAD
    encryptionPolicy: EncryptionPolicy = .preferUnencrypted
=======
    encryptionPolicy: EncryptionPolicy = .preferUnencrypted,
    authRefreshInterval: TimeInterval = 30.0
>>>>>>> e6ce8a3d
  ) {
    self.serviceUrl = serviceUrl
    self.eventLoopGroup =
      eventLoopGroup ?? MultiThreadedEventLoopGroup(numberOfThreads: System.coreCount)
    self.logger = logger
    self.authentication = authentication
    self.encryptionPolicy = encryptionPolicy
<<<<<<< HEAD
=======
    self.authRefreshInterval = authRefreshInterval
>>>>>>> e6ce8a3d
  }

  /// Get or create a connection for the given broker URL
  func getConnection(for brokerUrl: String) async throws -> Connection {
    // Check if we already have a connection
    if let existingConnection = connections[brokerUrl] {
      let state = await existingConnection.state
      switch state {
      case .connected:
        return existingConnection
      case .faulted, .closed:
        // Remove the failed connection
        connections.removeValue(forKey: brokerUrl)
      default:
        // Wait for connection to complete
        return existingConnection
      }
    }

    // Create new connection
    let url = try PulsarURL(string: brokerUrl)
    let connection = Connection(
      url: url, eventLoopGroup: eventLoopGroup, logger: logger, authentication: authentication,
<<<<<<< HEAD
      encryptionPolicy: encryptionPolicy)
=======
      encryptionPolicy: encryptionPolicy, authRefreshInterval: authRefreshInterval)
>>>>>>> e6ce8a3d
    connections[brokerUrl] = connection

    do {
      try await connection.connect()
      return connection
    } catch {
      // Remove failed connection
      connections.removeValue(forKey: brokerUrl)
      throw error
    }
  }

  /// Close all connections
  func close() async {
    healthMonitoringTask?.cancel()
    healthMonitoringTask = nil

    for (_, connection) in connections {
      await connection.close()
    }
    connections.removeAll()
  }

}

/// Result of a broker lookup
struct BrokerLookupResult: Sendable {
  let brokerUrl: String
  let brokerUrlTls: String?
  let proxyThroughServiceUrl: Bool
}<|MERGE_RESOLUTION|>--- conflicted
+++ resolved
@@ -11,10 +11,7 @@
   internal let serviceUrl: String
   internal let authentication: Authentication?
   internal let encryptionPolicy: EncryptionPolicy
-<<<<<<< HEAD
-=======
   internal let authRefreshInterval: TimeInterval
->>>>>>> e6ce8a3d
 
   // Handle to health monitoring task
   internal var healthMonitoringTask: Task<Void, Never>?
@@ -22,12 +19,8 @@
   init(
     serviceUrl: String, eventLoopGroup: EventLoopGroup? = nil,
     logger: Logger = Logger(label: "ConnectionPool"), authentication: Authentication? = nil,
-<<<<<<< HEAD
-    encryptionPolicy: EncryptionPolicy = .preferUnencrypted
-=======
     encryptionPolicy: EncryptionPolicy = .preferUnencrypted,
     authRefreshInterval: TimeInterval = 30.0
->>>>>>> e6ce8a3d
   ) {
     self.serviceUrl = serviceUrl
     self.eventLoopGroup =
@@ -35,10 +28,7 @@
     self.logger = logger
     self.authentication = authentication
     self.encryptionPolicy = encryptionPolicy
-<<<<<<< HEAD
-=======
     self.authRefreshInterval = authRefreshInterval
->>>>>>> e6ce8a3d
   }
 
   /// Get or create a connection for the given broker URL
@@ -62,11 +52,7 @@
     let url = try PulsarURL(string: brokerUrl)
     let connection = Connection(
       url: url, eventLoopGroup: eventLoopGroup, logger: logger, authentication: authentication,
-<<<<<<< HEAD
-      encryptionPolicy: encryptionPolicy)
-=======
       encryptionPolicy: encryptionPolicy, authRefreshInterval: authRefreshInterval)
->>>>>>> e6ce8a3d
     connections[brokerUrl] = connection
 
     do {
