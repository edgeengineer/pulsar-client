import Foundation
import Testing

@testable import PulsarClient

// on Linux, FoundationNetworking is a seperate library
// so we import it here if we can
#if canImport(FoundationNetworking)
  import FoundationNetworking
#endif

@Suite("Failure Scenario Tests")
class FailureScenarioTests {
<<<<<<< HEAD
    let testCase: IntegrationTestCase
    
    init() async throws {
        self.testCase = try await IntegrationTestCase()
    }
    
    // deinit returns before cleanup is complete, causing hanging tests
    // so we use a semaphore to wait for the cleanup to complete
    // replace with "isolated deinit" in Swift 6.2
    deinit {
        let semaphore = DispatchSemaphore(value: 0)
        Task { [testCase] in
            await testCase.cleanup()
            semaphore.signal()
        }
        semaphore.wait()
    }
    
    @Test("Connection Failure Recovery")
    func testConnectionFailure() async throws {
        // This test requires Toxiproxy to be running
        let toxiproxyClient = ToxiproxyClient(baseURL: "http://localhost:8474")
        
        // Check if Toxiproxy is available
        let isToxiproxyAvailable = await toxiproxyClient.isAvailable()
        try #require(isToxiproxyAvailable, "Toxiproxy is not running")
        
        let proxy = try await toxiproxyClient.getProxy(name: "pulsar")
        
        let topic = try await testCase.createTopic()
        let client = PulsarClientBuilder()
            .withServiceUrl("pulsar://localhost:16650") // Toxiproxy port
            .withOperationTimeout(1.0) // Shorter timeout for testing
            .build()
        
        let producer = try await client.newStringProducer(topic: topic)
        
        // Send initial message
        let messageId1 = try await producer.send("Before failure")
        // MessageId is non-optional so test for a valid ledgerId instead
        #expect(messageId1.ledgerId > 0)
        
        // Disable proxy to simulate network failure
        try await proxy.disable()

        // Wait for the timeout
        try await Task.sleep(nanoseconds: 2_000_000_000) // 2 seconds
        
        // Re-enable proxy
        try await proxy.enable()
        
        // Wait for reconnection
        try await Task.sleep(nanoseconds: 3_000_000_000) // 3 seconds
        
        // Should be able to send again
        let messageId2 = try await producer.send("After recovery")
        // MessageId is non-optional so test for a valid ledgerId instead
        #expect(messageId2.ledgerId > 0)
        
        await producer.dispose()
        await client.dispose()
        proxy.finish()
=======
  let testCase: IntegrationTestCase

  init() async throws {
    self.testCase = try await IntegrationTestCase()
  }

  // Non-blocking cleanup to avoid CI teardown deadlocks
  deinit { Task { [testCase] in await testCase.cleanup() } }

  @Test("Connection Failure Recovery")
  func testConnectionFailure() async throws {
    // Skip if toxiproxy is not available on CI runners
    if let url = URL(string: "http://localhost:8474/version") {
      let ok: Bool = (try? await URLSession.shared.data(from: url).0) != nil
      if !ok {
        print("Toxiproxy not available; skipping testConnectionFailure")
        return
      }
>>>>>>> 23757260
    }
    // This test requires Toxiproxy to be running
    let toxiproxyClient = ToxiproxyClient(baseURL: "http://localhost:8474")
    let proxy = try await toxiproxyClient.getProxy(name: "pulsar")

    let topic = try await testCase.createTopic()
    let client = PulsarClientBuilder()
      .withServiceUrl("pulsar://localhost:16650")  // Toxiproxy port
      .withOperationTimeout(1.0)  // Shorter timeout for testing
      .build()

    let producer = try await client.newStringProducer(topic: topic)

    // Send initial message
    let messageId1 = try await producer.send("Before failure")
    // MessageId is non-optional so test for a valid ledgerId instead
    #expect(messageId1.ledgerId > 0)

    // Disable proxy to simulate network failure
    try await proxy.disable()

    // Wait for the timeout
    try await Task.sleep(nanoseconds: 2_000_000_000)  // 2 seconds

    // Re-enable proxy
    try await proxy.enable()

    // Wait for reconnection
    try await Task.sleep(nanoseconds: 3_000_000_000)  // 3 seconds

    // Should be able to send again
    let messageId2 = try await producer.send("After recovery")
    // MessageId is non-optional so test for a valid ledgerId instead
    #expect(messageId2.ledgerId > 0)

    await producer.dispose()
    await client.dispose()
    proxy.finish()
  }
}

// Simplified Toxiproxy client for testing
struct ToxiproxyClient {
<<<<<<< HEAD
    let baseURL: String
    
    func isAvailable() async -> Bool {
        let config = URLSessionConfiguration.ephemeral
        config.timeoutIntervalForRequest = 2
        let urlSession = URLSession(configuration: config)
        defer { urlSession.finishTasksAndInvalidate() }
        
        do {
            let request = URLRequest(url: URL(string: "\(baseURL)/proxies")!)
            _ = try await urlSession.data(for: request)
            return true
        } catch {
            return false
        }
    }
    
    func getProxy(name: String) async throws -> ToxiproxyProxy {
        return ToxiproxyProxy(client: self, name: name)
    }
=======
  let baseURL: String

  func getProxy(name: String) async throws -> ToxiproxyProxy {
    return ToxiproxyProxy(client: self, name: name)
  }
>>>>>>> 23757260
}

struct ToxiproxyProxy {
  let client: ToxiproxyClient
  let name: String
  private let urlSession: URLSession

  init(client: ToxiproxyClient, name: String) {
    self.client = client
    self.name = name
    let config = URLSessionConfiguration.ephemeral
    config.timeoutIntervalForRequest = 5
    self.urlSession = URLSession(configuration: config)
  }

  func disable() async throws {
    var request = URLRequest(url: URL(string: "\(client.baseURL)/proxies/\(name)")!)
    request.httpMethod = "POST"
    request.setValue("application/json", forHTTPHeaderField: "Content-Type")
    request.httpBody = try JSONEncoder().encode(["enabled": false])

    _ = try await urlSession.data(for: request)
  }

  func enable() async throws {
    var request = URLRequest(url: URL(string: "\(client.baseURL)/proxies/\(name)")!)
    request.httpMethod = "POST"
    request.setValue("application/json", forHTTPHeaderField: "Content-Type")
    request.httpBody = try JSONEncoder().encode(["enabled": true])

    _ = try await urlSession.data(for: request)
  }

  func finish() {
    urlSession.finishTasksAndInvalidate()
  }
}<|MERGE_RESOLUTION|>--- conflicted
+++ resolved
@@ -11,70 +11,6 @@
 
 @Suite("Failure Scenario Tests")
 class FailureScenarioTests {
-<<<<<<< HEAD
-    let testCase: IntegrationTestCase
-    
-    init() async throws {
-        self.testCase = try await IntegrationTestCase()
-    }
-    
-    // deinit returns before cleanup is complete, causing hanging tests
-    // so we use a semaphore to wait for the cleanup to complete
-    // replace with "isolated deinit" in Swift 6.2
-    deinit {
-        let semaphore = DispatchSemaphore(value: 0)
-        Task { [testCase] in
-            await testCase.cleanup()
-            semaphore.signal()
-        }
-        semaphore.wait()
-    }
-    
-    @Test("Connection Failure Recovery")
-    func testConnectionFailure() async throws {
-        // This test requires Toxiproxy to be running
-        let toxiproxyClient = ToxiproxyClient(baseURL: "http://localhost:8474")
-        
-        // Check if Toxiproxy is available
-        let isToxiproxyAvailable = await toxiproxyClient.isAvailable()
-        try #require(isToxiproxyAvailable, "Toxiproxy is not running")
-        
-        let proxy = try await toxiproxyClient.getProxy(name: "pulsar")
-        
-        let topic = try await testCase.createTopic()
-        let client = PulsarClientBuilder()
-            .withServiceUrl("pulsar://localhost:16650") // Toxiproxy port
-            .withOperationTimeout(1.0) // Shorter timeout for testing
-            .build()
-        
-        let producer = try await client.newStringProducer(topic: topic)
-        
-        // Send initial message
-        let messageId1 = try await producer.send("Before failure")
-        // MessageId is non-optional so test for a valid ledgerId instead
-        #expect(messageId1.ledgerId > 0)
-        
-        // Disable proxy to simulate network failure
-        try await proxy.disable()
-
-        // Wait for the timeout
-        try await Task.sleep(nanoseconds: 2_000_000_000) // 2 seconds
-        
-        // Re-enable proxy
-        try await proxy.enable()
-        
-        // Wait for reconnection
-        try await Task.sleep(nanoseconds: 3_000_000_000) // 3 seconds
-        
-        // Should be able to send again
-        let messageId2 = try await producer.send("After recovery")
-        // MessageId is non-optional so test for a valid ledgerId instead
-        #expect(messageId2.ledgerId > 0)
-        
-        await producer.dispose()
-        await client.dispose()
-        proxy.finish()
-=======
   let testCase: IntegrationTestCase
 
   init() async throws {
@@ -93,7 +29,6 @@
         print("Toxiproxy not available; skipping testConnectionFailure")
         return
       }
->>>>>>> 23757260
     }
     // This test requires Toxiproxy to be running
     let toxiproxyClient = ToxiproxyClient(baseURL: "http://localhost:8474")
@@ -137,34 +72,11 @@
 
 // Simplified Toxiproxy client for testing
 struct ToxiproxyClient {
-<<<<<<< HEAD
-    let baseURL: String
-    
-    func isAvailable() async -> Bool {
-        let config = URLSessionConfiguration.ephemeral
-        config.timeoutIntervalForRequest = 2
-        let urlSession = URLSession(configuration: config)
-        defer { urlSession.finishTasksAndInvalidate() }
-        
-        do {
-            let request = URLRequest(url: URL(string: "\(baseURL)/proxies")!)
-            _ = try await urlSession.data(for: request)
-            return true
-        } catch {
-            return false
-        }
-    }
-    
-    func getProxy(name: String) async throws -> ToxiproxyProxy {
-        return ToxiproxyProxy(client: self, name: name)
-    }
-=======
   let baseURL: String
 
   func getProxy(name: String) async throws -> ToxiproxyProxy {
     return ToxiproxyProxy(client: self, name: name)
   }
->>>>>>> 23757260
 }
 
 struct ToxiproxyProxy {
