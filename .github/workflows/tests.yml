--- conflicted
+++ resolved
@@ -179,22 +179,6 @@
             "enabled": true
           }'
         echo "Toxiproxy configured successfully"
-<<<<<<< HEAD
-    
-    - name: Run Integration Tests
-      env:
-        PULSAR_SERVICE_URL: pulsar://localhost:6650
-        PULSAR_ADMIN_URL: http://localhost:8081
-        TOXIPROXY_URL: http://localhost:8475
-      timeout-minutes: 20  # Reduced from 20 due to parallelism
-      run: |
-        swift test --filter PulsarClientIntegrationTests --no-parallel
-    
-    - name: Cleanup
-      if: always()
-      run: docker compose -f docker/docker-compose.integration.yml down -v
-=======
->>>>>>> 23757260
 
     - name: Get Auth Token
       id: auth
